package activation

import (
	"bytes"
	"errors"
	"fmt"
	"github.com/spacemeshos/go-spacemesh/common/types"
	"github.com/spacemeshos/go-spacemesh/common/util"
	"github.com/spacemeshos/go-spacemesh/database"
	"github.com/spacemeshos/go-spacemesh/events"
	"github.com/spacemeshos/go-spacemesh/log"
	"github.com/spacemeshos/go-spacemesh/mesh"
	"github.com/spacemeshos/go-spacemesh/signing"
	"sync"
	"time"
)

const topAtxKey = "topAtxKey"

func getNodeAtxKey(nodeID types.NodeID, targetEpoch types.EpochID) []byte {
	return append(getNodeAtxPrefix(nodeID), util.Uint64ToBytesBigEndian(uint64(targetEpoch))...)
}

func getNodeAtxPrefix(nodeID types.NodeID) []byte {
	return []byte(fmt.Sprintf("n_%v_", nodeID.Key))
}

func getAtxHeaderKey(atxID types.ATXID) []byte {
	return []byte(fmt.Sprintf("h_%v", atxID.Bytes()))
}

func getAtxBodyKey(atxID types.ATXID) []byte {
	return []byte(fmt.Sprintf("b_%v", atxID.Bytes()))
}

func getEpochWeightKey(epochID types.EpochID) []byte {
	return []byte(fmt.Sprintf("w_%v", epochID.ToBytes()))
}

var errInvalidSig = fmt.Errorf("identity not found when validating signature, invalid atx")

type atxChan struct {
	ch        chan struct{}
	listeners int
}

// DB hold the atxs received from all nodes and their validity status
// it also stores identifications for all nodes e.g the coupling between ed id and bls id
type DB struct {
	sync.RWMutex
	// todo: think about whether we need one db or several(#1922)
	idStore
	atxs                database.Database
	atxHeaderCache      AtxCache
	meshDb              *mesh.DB
	LayersPerEpoch      uint16
	nipstValidator      nipstValidator
	pendingTotalWeight  map[types.Hash12]*sync.Mutex
	pTotalWeightLock    sync.Mutex
	log                 log.Log
	calcTotalWeightFunc func(targetEpoch types.EpochID, blocks map[types.BlockID]struct{}) (map[string]uint64, error)
	processAtxMutex     sync.Mutex
	epochWeightMutex    sync.Mutex // used only for updating total epoch weight, reading can be done lock-free
	atxChannels         map[types.ATXID]*atxChan
}

// NewDB creates a new struct of type DB, this struct will hold the atxs received from all nodes and
// their validity
func NewDB(dbStore database.Database, idStore idStore, meshDb *mesh.DB, layersPerEpoch uint16, nipstValidator nipstValidator, log log.Log) *DB {
	db := &DB{
		idStore:            idStore,
		atxs:               dbStore,
		atxHeaderCache:     NewAtxCache(600),
		meshDb:             meshDb,
		LayersPerEpoch:     layersPerEpoch,
		nipstValidator:     nipstValidator,
		pendingTotalWeight: make(map[types.Hash12]*sync.Mutex),
		log:                log,
		atxChannels:        make(map[types.ATXID]*atxChan),
	}
	db.calcTotalWeightFunc = db.GetMinerWeightsInEpochFromView
	return db
}

var closedChan = make(chan struct{})

func init() {
	close(closedChan)
}

// AwaitAtx returns a channel that will receive notification when the specified atx with id id is received via gossip
func (db *DB) AwaitAtx(id types.ATXID) chan struct{} {
	db.Lock()
	defer db.Unlock()

	if _, err := db.atxs.Get(getAtxHeaderKey(id)); err == nil {
		return closedChan
	}

	ch, found := db.atxChannels[id]
	if !found {
		ch = &atxChan{
			ch:        make(chan struct{}),
			listeners: 0,
		}
		db.atxChannels[id] = ch
	}
	ch.listeners++
	return ch.ch
}

// UnsubscribeAtx un subscribes the waiting for a specific atx with atx id id to arrive via gossip.
func (db *DB) UnsubscribeAtx(id types.ATXID) {
	db.Lock()
	defer db.Unlock()

	ch, found := db.atxChannels[id]
	if !found {
		return
	}
	ch.listeners--
	if ch.listeners < 1 {
		delete(db.atxChannels, id)
	}
}

// ProcessAtxs processes the list of given atxs using ProcessAtx method
func (db *DB) ProcessAtxs(atxs []*types.ActivationTx) error {
	seenMinerIds := map[string]struct{}{}
	for _, atx := range atxs {
		minerID := atx.NodeID.Key
		if _, found := seenMinerIds[minerID]; found {
			// TODO: Blacklist this miner
			// TODO: Ensure that these are two different, syntactically valid ATXs for the same epoch, otherwise the
			//  miner did nothing wrong
			db.log.With().Error("found miner with multiple ATXs published in same block",
				log.FieldNamed("atx_node_id", atx.NodeID), atx.ID())
		}
		err := db.ProcessAtx(atx)
		if err != nil {
			return err
		}
	}
	return nil
}

// ProcessAtx validates the active set size declared in the atx, and contextually validates the atx according to atx
// validation rules it then stores the atx with flag set to validity of the atx.
//
// ATXs received as input must be already syntactically valid. Only contextual validation is performed.
func (db *DB) ProcessAtx(atx *types.ActivationTx) error {
	db.processAtxMutex.Lock()
	defer db.processAtxMutex.Unlock()

	existingATX, _ := db.GetAtxHeader(atx.ID())
	if existingATX != nil { // Already processed
		return nil
	}
	epoch := atx.PubLayerID.GetEpoch(db.LayersPerEpoch)
	db.log.With().Info("processing atx", atx.ID(), epoch, log.FieldNamed("atx_node_id", atx.NodeID),
		atx.PubLayerID)
	err := db.ContextuallyValidateAtx(atx.ActivationTxHeader)
	if err != nil {
		db.log.With().Error("ATX failed contextual validation", atx.ID(), log.Err(err))
		// TODO: Blacklist this miner
	} else {
		db.log.With().Info("ATX is valid", atx.ID())
	}
	err = db.StoreAtx(epoch, atx)
	if err != nil {
		return fmt.Errorf("cannot store atx %s: %v", atx.ShortString(), err)
	}

	err = db.StoreNodeIdentity(atx.NodeID)
	if err != nil {
		db.log.With().Error("cannot store node identity", log.FieldNamed("atx_node_id", atx.NodeID),
			atx.ID(), log.Err(err))
	}
	return nil
}

func (db *DB) createTraversalFuncForMinerWeights(minerWeight map[string]uint64, layersPerEpoch uint16, targetEpoch types.EpochID) func(b *types.Block) (bool, error) {
	return func(b *types.Block) (stop bool, err error) {

		// don't count ATXs in blocks that are not destined to the prev epoch
		if b.LayerIndex.GetEpoch(db.LayersPerEpoch) != targetEpoch-1 {
			return false, nil
		}

		// count unique ATXs
		for _, id := range b.ATXIDs {
			atx, err := db.GetAtxHeader(id)
			if err != nil {
				log.Panic("error fetching atx %v from database -- inconsistent state", id.ShortString()) // TODO: handle inconsistent state
				return false, fmt.Errorf("error fetching atx %v from database -- inconsistent state", id.ShortString())
			}

			// make sure the target epoch is our epoch
<<<<<<< HEAD
			if atx.TargetEpoch(layersPerEpoch) != targetEpoch {
				db.log.With().Debug("atx found in relevant layer, but target epoch doesn't match requested epoch",
					log.String("atx_id", atx.ShortString()),
					log.Uint64("atx_target_epoch", uint64(atx.TargetEpoch(layersPerEpoch))),
					log.Uint64("requested_epoch", uint64(targetEpoch)))
=======
			if atx.TargetEpoch(layersPerEpoch) != epoch {
				db.log.With().Debug("atx found, but targeting epoch doesn't match publication epoch", atx.ID(),
					log.FieldNamed("atx_target_epoch", atx.TargetEpoch(layersPerEpoch)),
					log.FieldNamed("actual_epoch", epoch))
				continue
			}

			// ignore atx from nodes in penalty
			if _, exist := penalties[atx.NodeID.Key]; exist {
				db.log.With().Debug("ignoring atx from node in penalty", atx.NodeID, atx.ID())
				continue
			}

			if prevID, exist := countedAtxs[atx.NodeID.Key]; exist { // same miner

				if prevID != id { // different atx for same epoch
					db.log.With().Error("Encountered second atx for the same miner on the same epoch",
						log.FieldNamed("first_atx", prevID), log.FieldNamed("second_atx", id))

					penalties[atx.NodeID.Key] = struct{}{} // mark node in penalty
					delete(countedAtxs, atx.NodeID.Key)    // remove the penalized node from counted
				}
>>>>>>> 2f831f3a
				continue
			}

			minerWeight[atx.NodeID.Key] = atx.GetWeight()
		}

		return false, nil
	}
}

// GetMinerWeightsInEpochFromView returns a map of miner IDs and each one's weight targeting targetEpoch, by traversing
// the provided view.
func (db *DB) GetMinerWeightsInEpochFromView(targetEpoch types.EpochID, view map[types.BlockID]struct{}) (map[string]uint64, error) {

	if targetEpoch == 0 {
		return nil, errors.New("tried to retrieve miner weights for targetEpoch 0")
	}

	firstLayerOfPrevEpoch := (targetEpoch - 1).FirstLayer(db.LayersPerEpoch)

	minerWeight := make(map[string]uint64)

	traversalFunc := db.createTraversalFuncForMinerWeights(minerWeight, db.LayersPerEpoch, targetEpoch)

	startTime := time.Now()
	err := db.meshDb.ForBlockInView(view, firstLayerOfPrevEpoch, traversalFunc)
	if err != nil {
		return nil, err
	}
	db.log.With().Info("done calculating miner weights",
		log.Int("numMiners", len(minerWeight)),
		log.String("duration", time.Now().Sub(startTime).String()))

	return minerWeight, nil
}

// CalcTotalWeightFromView traverses the provided view and returns the total weight of the ATXs found targeting
// targetEpoch. The function returns error if the view is not found.
func (db *DB) CalcTotalWeightFromView(view []types.BlockID, targetEpoch types.EpochID) (uint64, error) {
	if targetEpoch < 1 {
		return 0, fmt.Errorf("targetEpoch cannot be less than 1, got %v", targetEpoch)
	}
	viewHash := types.CalcBlocksHash12(view)
	totalWeight, found := totalWeightCache.Get(viewHash)
	if found {
		return totalWeight, nil
	}
	// check if we have a running calculation for this hash
	db.pTotalWeightLock.Lock()
	mu, alreadyRunning := db.pendingTotalWeight[viewHash]
	if alreadyRunning {
		db.pTotalWeightLock.Unlock()
		// if there is a running calculation, wait for it to end and get the result
		mu.Lock()
		totalWeight, found = totalWeightCache.Get(viewHash)
		if found {
			mu.Unlock()
			return totalWeight, nil
		}
		// if not found, keep running mutex, ensure it's still in the pending map and calculate total weight
		db.pTotalWeightLock.Lock()
		db.pendingTotalWeight[viewHash] = mu
		db.pTotalWeightLock.Unlock()
	} else {
		// if no running calc, insert new one
		mu = &sync.Mutex{}
		mu.Lock()
		db.pendingTotalWeight[viewHash] = mu
		db.pTotalWeightLock.Unlock()
	}

	mp := map[types.BlockID]struct{}{}
	for _, blk := range view {
		mp[blk] = struct{}{}
	}

	atxWeights, err := db.calcTotalWeightFunc(targetEpoch, mp)
	if err != nil {
		db.deleteLock(viewHash)
		mu.Unlock()
		return 0, err
	}
	totalWeight = 0
	for _, w := range atxWeights {
		totalWeight += w
	}
	totalWeightCache.Add(viewHash, totalWeight)
	db.deleteLock(viewHash)
	mu.Unlock()

	return totalWeight, nil
}

func (db *DB) deleteLock(viewHash types.Hash12) {
	db.pTotalWeightLock.Lock()
	if _, exist := db.pendingTotalWeight[viewHash]; exist {
		delete(db.pendingTotalWeight, viewHash)
	}
	db.pTotalWeightLock.Unlock()
}

// SyntacticallyValidateAtx ensures the following conditions apply, otherwise it returns an error.
//
// - If the sequence number is non-zero: PrevATX points to a syntactically valid ATX whose sequence number is one less
//   than the current ATX's sequence number.
// - If the sequence number is zero: PrevATX is empty.
// - Positioning ATX points to a syntactically valid ATX.
// - NIPST challenge is a hash of the serialization of the following fields:
//   NodeID, SequenceNumber, PrevATXID, LayerID, StartTick, PositioningATX.
// - The NIPST is valid.
// - ATX LayerID is NipstLayerTime or less after the PositioningATX LayerID.
// - The ATX view of the previous epoch contains ActiveSetSize activations.
func (db *DB) SyntacticallyValidateAtx(atx *types.ActivationTx) error {
	events.Publish(events.NewAtx{ID: atx.ShortString(), LayerID: uint64(atx.PubLayerID.GetEpoch(db.LayersPerEpoch))})
	pub, err := ExtractPublicKey(atx)
	if err != nil {
		return fmt.Errorf("cannot validate atx sig atx id %v err %v", atx.ShortString(), err)
	}
	if atx.NodeID.Key != pub.String() {
		return fmt.Errorf("node ids don't match")
	}
	if atx.PrevATXID != *types.EmptyATXID {
		err = db.ValidateSignedAtx(*pub, atx)
		if err != nil { // means there is no such identity
			return fmt.Errorf("no id found %v err %v", atx.ShortString(), err)
		}
		prevATX, err := db.GetAtxHeader(atx.PrevATXID)
		if err != nil {
			return fmt.Errorf("validation failed: prevATX not found: %v", err)
		}

		if prevATX.NodeID.Key != atx.NodeID.Key {
			return fmt.Errorf("previous ATX belongs to different miner. atx.ID: %v, atx.NodeID: %v, prevAtx.NodeID: %v",
				atx.ShortString(), atx.NodeID.Key, prevATX.NodeID.Key)
		}

		prevEp := prevATX.PubLayerID.GetEpoch(db.LayersPerEpoch)
		curEp := atx.PubLayerID.GetEpoch(db.LayersPerEpoch)
		if prevEp >= curEp {
			return fmt.Errorf(
				"prevAtx epoch (%v, layer %v) isn't older than current atx epoch (%v, layer %v)",
				prevEp, prevATX.PubLayerID, curEp, atx.PubLayerID)
		}

		if prevATX.Sequence+1 != atx.Sequence {
			return fmt.Errorf("sequence number is not one more than prev sequence number")
		}

		if atx.Commitment != nil {
			return fmt.Errorf("prevATX declared, but commitment proof is included")
		}

		if atx.CommitmentMerkleRoot != nil {
			return fmt.Errorf("prevATX declared, but commitment merkle root is included in challenge")
		}
	} else {
		if atx.Sequence != 0 {
			return fmt.Errorf("no prevATX declared, but sequence number not zero")
		}
		if atx.Commitment == nil {
			return fmt.Errorf("no prevATX declared, but commitment proof is not included")
		}
		if atx.CommitmentMerkleRoot == nil {
			return fmt.Errorf("no prevATX declared, but commitment merkle root is not included in challenge")
		}
		if !bytes.Equal(atx.Commitment.MerkleRoot, atx.CommitmentMerkleRoot) {
			return errors.New("commitment merkle root included in challenge is not equal to the merkle root included in the proof")
		}
		if err := db.nipstValidator.VerifyPost(*pub, atx.Commitment, atx.Space); err != nil {
			return fmt.Errorf("invalid commitment proof: %v", err)
		}
	}

	if atx.PositioningATX != *types.EmptyATXID {
		posAtx, err := db.GetAtxHeader(atx.PositioningATX)
		if err != nil {
			return fmt.Errorf("positioning atx not found")
		}
		if atx.PubLayerID <= posAtx.PubLayerID {
			return fmt.Errorf("atx layer (%v) must be after positioning atx layer (%v)",
				atx.PubLayerID, posAtx.PubLayerID)
		}
		if uint64(atx.PubLayerID-posAtx.PubLayerID) > uint64(db.LayersPerEpoch) {
			return fmt.Errorf("expected distance of one epoch (%v layers) from pos ATX but found %v",
				db.LayersPerEpoch, atx.PubLayerID-posAtx.PubLayerID)
		}
	} else {
		publicationEpoch := atx.PubLayerID.GetEpoch(db.LayersPerEpoch)
		if !publicationEpoch.IsGenesis() {
			return fmt.Errorf("no positioning atx found")
		}
	}

	totalWeight, err := db.CalcTotalWeightFromView(atx.View, atx.PubLayerID.GetEpoch(db.LayersPerEpoch))
	if err != nil && !atx.PubLayerID.GetEpoch(db.LayersPerEpoch).IsGenesis() {
		return fmt.Errorf("could not calculate active set for ATX %v %s", atx.ShortString(), err)
	}

	if atx.TotalWeight != totalWeight {
		return fmt.Errorf("atx contains view with unequal weight (%v) than seen (%v)", atx.TotalWeight, totalWeight)
	}

	hash, err := atx.NIPSTChallenge.Hash()
	if err != nil {
		return fmt.Errorf("cannot get NIPST Challenge hash: %v", err)
	}
	db.log.With().Info("Validated NIPST", log.String("challenge_hash", hash.String()), atx.ID())

	pubKey := signing.NewPublicKey(util.Hex2Bytes(atx.NodeID.Key))
	if err = db.nipstValidator.Validate(*pubKey, atx.Nipst, atx.Space, *hash); err != nil {
		return fmt.Errorf("NIPST not valid: %v", err)
	}

	return nil
}

// ContextuallyValidateAtx ensures that the previous ATX referenced is the last known ATX for the referenced miner ID.
// If a previous ATX is not referenced, it validates that indeed there's no previous known ATX for that miner ID.
func (db *DB) ContextuallyValidateAtx(atx *types.ActivationTxHeader) error {
	if atx.PrevATXID != *types.EmptyATXID {
		lastAtx, err := db.GetNodeLastAtxID(atx.NodeID)
		if err != nil {
			db.log.With().Error("could not fetch node last ATX", atx.ID(),
				log.FieldNamed("atx_node_id", atx.NodeID), log.Err(err))
			return fmt.Errorf("could not fetch node last ATX: %v", err)
		}
		// last atx is not the one referenced
		if lastAtx != atx.PrevATXID {
			return fmt.Errorf("last atx is not the one referenced")
		}
	} else {
		lastAtx, err := db.GetNodeLastAtxID(atx.NodeID)
		if _, ok := err.(ErrAtxNotFound); err != nil && !ok {
			db.log.Error("fetching ATX ids failed: %v", err)
			return err
		}
		if err == nil { // we found an ATX for this node ID, although it reported no prevATX -- this is invalid
			return fmt.Errorf("no prevATX reported, but other ATX with same nodeID (%v) found: %v",
				atx.NodeID.ShortString(), lastAtx.ShortString())
		}
	}

	return nil
}

// StoreAtx stores an atx for epoch ech, it stores atx for the current epoch and adds the atx for the nodeID that
// created it in a sorted manner by the sequence id. This function does not validate the atx and assumes all data is
// correct and that all associated atx exist in the db. Will return error if writing to db failed.
func (db *DB) StoreAtx(ech types.EpochID, atx *types.ActivationTx) error {
	db.Lock()
	defer db.Unlock()

	// todo: maybe cleanup DB if failed by using defer (#1921)
	if _, err := db.atxs.Get(getAtxHeaderKey(atx.ID())); err == nil {
		// exists - how should we handle this?
		return nil
	}

	err := db.storeAtxUnlocked(atx)
	if err != nil {
		return err
	}

	err = db.updateTopAtxIfNeeded(atx)
	if err != nil {
		return err
	}

	err = db.addAtxToNodeID(atx.NodeID, atx)
	if err != nil {
		return err
	}

	err = db.addToEpochWeight(atx.TargetEpoch(db.LayersPerEpoch), atx.GetWeight())
	if err != nil {
		return err
	}

	db.log.Debug("finished storing atx %v, in epoch %v", atx.ShortString(), ech)
	return nil
}

func (db *DB) storeAtxUnlocked(atx *types.ActivationTx) error {
	atxHeaderBytes, err := types.InterfaceToBytes(atx.ActivationTxHeader)
	if err != nil {
		return err
	}
	err = db.atxs.Put(getAtxHeaderKey(atx.ID()), atxHeaderBytes)
	if err != nil {
		return err
	}

	atxBodyBytes, err := types.InterfaceToBytes(getAtxBody(atx))
	if err != nil {
		return err
	}
	err = db.atxs.Put(getAtxBodyKey(atx.ID()), atxBodyBytes)
	if err != nil {
		return err
	}

	// notify subscribers
	if ch, found := db.atxChannels[atx.ID()]; found {
		close(ch.ch)
		delete(db.atxChannels, atx.ID())
	}

	return nil
}

func getAtxBody(atx *types.ActivationTx) *types.ActivationTx {
	return &types.ActivationTx{
		InnerActivationTx: &types.InnerActivationTx{
			ActivationTxHeader: nil,
			Nipst:              atx.Nipst,
			View:               atx.View,
			Commitment:         atx.Commitment,
		},
		Sig: atx.Sig,
	}
}

type atxIDAndLayer struct {
	AtxID   types.ATXID
	LayerID types.LayerID
}

// updateTopAtxIfNeeded replaces the top ATX (positioning ATX candidate) if the latest ATX has a higher layer ID.
// This function is not thread safe and needs to be called under a global lock.
func (db *DB) updateTopAtxIfNeeded(atx *types.ActivationTx) error {
	currentTopAtx, err := db.getTopAtx()
	if err != nil && err != database.ErrNotFound {
		return fmt.Errorf("failed to get current ATX: %v", err)
	}
	if err == nil && currentTopAtx.LayerID >= atx.PubLayerID {
		return nil
	}

	newTopAtx := atxIDAndLayer{
		AtxID:   atx.ID(),
		LayerID: atx.PubLayerID,
	}
	topAtxBytes, err := types.InterfaceToBytes(&newTopAtx)
	if err != nil {
		return fmt.Errorf("failed to marshal top ATX: %v", err)
	}

	err = db.atxs.Put([]byte(topAtxKey), topAtxBytes)
	if err != nil {
		return fmt.Errorf("failed to store top ATX: %v", err)
	}
	return nil
}

func (db *DB) getTopAtx() (atxIDAndLayer, error) {
	topAtxBytes, err := db.atxs.Get([]byte(topAtxKey))
	if err != nil {
		return atxIDAndLayer{}, err
	}
	var topAtx atxIDAndLayer
	err = types.BytesToInterface(topAtxBytes, &topAtx)
	if err != nil {
		return atxIDAndLayer{}, fmt.Errorf("failed to unmarshal top ATX: %v", err)
	}
	return topAtx, nil
}

// addAtxToNodeID inserts activation atx id by node
func (db *DB) addAtxToNodeID(nodeID types.NodeID, atx *types.ActivationTx) error {
	err := db.atxs.Put(getNodeAtxKey(nodeID, atx.TargetEpoch(db.LayersPerEpoch)), atx.ID().Bytes())
	if err != nil {
		return fmt.Errorf("failed to store ATX ID for node: %v", err)
	}
	return nil
}

// ErrAtxNotFound is a specific error returned when no atx was found in DB
type ErrAtxNotFound error

// GetNodeLastAtxID returns the last atx id that was received for node nodeID
func (db *DB) GetNodeLastAtxID(nodeID types.NodeID) (types.ATXID, error) {
	nodeAtxsIterator := db.atxs.Find(getNodeAtxPrefix(nodeID))
	// ATX syntactic validation ensures that each ATX is at least one epoch after a referenced previous ATX.
	// Contextual validation ensures that the previous ATX referenced matches what this method returns, so the next ATX
	// added will always be the next ATX returned by this method.
	// leveldb_iterator.Last() returns the last entry in lexicographical order of the keys:
	//   https://github.com/google/leveldb/blob/master/doc/index.md#comparators
	// For the lexicographical order to match the epoch order we must encode the epoch id using big endian encoding when
	// composing the key.
	if exists := nodeAtxsIterator.Last(); !exists {
		return *types.EmptyATXID, ErrAtxNotFound(fmt.Errorf("atx for node %v does not exist", nodeID.ShortString()))
	}
	return types.ATXID(types.BytesToHash(nodeAtxsIterator.Value())), nil
}

// GetNodeAtxIDForEpoch returns an atx published by the provided nodeID for the specified targetEpoch. meaning the atx
// that the requested nodeID has published. it returns an error if no atx was found for provided nodeID
func (db *DB) GetNodeAtxIDForEpoch(nodeID types.NodeID, targetEpoch types.EpochID) (types.ATXID, error) {
	id, err := db.atxs.Get(getNodeAtxKey(nodeID, targetEpoch))
	if err != nil {
		return *types.EmptyATXID, fmt.Errorf("atx for node %v targeting epoch %v: %v",
			nodeID.ShortString(), targetEpoch, err)
	}
	return types.ATXID(types.BytesToHash(id)), nil
}

// GetPosAtxID returns the best (highest layer id), currently known to this node, pos atx id
func (db *DB) GetPosAtxID() (types.ATXID, error) {
	idAndLayer, err := db.getTopAtx()
	if err != nil {
		return *types.EmptyATXID, err
	}
	return idAndLayer.AtxID, nil
}

// addToEpochWeight increments the total weight of epochID by additionalWeight. It is thread-safe.
func (db *DB) addToEpochWeight(epochID types.EpochID, additionalWeight uint64) error {
	db.epochWeightMutex.Lock()
	defer db.epochWeightMutex.Unlock()

	weight, err := db.GetEpochWeight(epochID)
	if err != nil && err != database.ErrNotFound {
		return fmt.Errorf("failed to get previous weight: %v", err)
	}
	newWeight := weight + additionalWeight
	if newWeight < weight {
		newWeight -= newWeight + 1 // this under-flows newWeight so it holds the max possible value
		db.log.Warning("newWeight for epoch %d overflows! previous weight=%d, additional weight=%d, setting newWeight=%d",
			epochID, weight, additionalWeight, newWeight)
	}
	err = db.atxs.Put(getEpochWeightKey(epochID), util.Uint64ToBytes(newWeight))
	if err != nil {
		return fmt.Errorf("failed to write new weight: %v", err)
	}
	return nil
}

// GetEpochWeight returns the total epoch weight, given an epochID.
func (db *DB) GetEpochWeight(epochID types.EpochID) (uint64, error) {
	w, err := db.atxs.Get(getEpochWeightKey(epochID))
	if err != nil {
		return 0, err
	}
	return util.BytesToUint64(w), nil
}

// GetAtxHeader returns the ATX header by the given ID. This function is thread safe and will return an error if the ID
// is not found in the ATX DB.
func (db *DB) GetAtxHeader(id types.ATXID) (*types.ActivationTxHeader, error) {
	if id == *types.EmptyATXID {
		return nil, errors.New("trying to fetch empty atx id")
	}

	if atxHeader, gotIt := db.atxHeaderCache.Get(id); gotIt {
		return atxHeader, nil
	}
	db.RLock()
	atxHeaderBytes, err := db.atxs.Get(getAtxHeaderKey(id))
	db.RUnlock()
	if err != nil {
		return nil, err
	}
	var atxHeader types.ActivationTxHeader
	err = types.BytesToInterface(atxHeaderBytes, &atxHeader)
	if err != nil {
		return nil, err
	}
	atxHeader.SetID(&id)
	db.atxHeaderCache.Add(id, &atxHeader)
	return &atxHeader, nil
}

// GetFullAtx returns the full atx struct of the given atxId id, it returns an error if the full atx cannot be found
// in all databases
func (db *DB) GetFullAtx(id types.ATXID) (*types.ActivationTx, error) {
	if id == *types.EmptyATXID {
		return nil, errors.New("trying to fetch empty atx id")
	}

	db.RLock()
	atxBytes, err := db.atxs.Get(getAtxBodyKey(id))
	db.RUnlock()
	if err != nil {
		return nil, err
	}
	atx, err := types.BytesToAtx(atxBytes)
	if err != nil {
		return nil, err
	}
	header, err := db.GetAtxHeader(id)
	if err != nil {
		return nil, err
	}
	atx.ActivationTxHeader = header
	return atx, nil
}

// ValidateSignedAtx extracts public key from message and verifies public key exists in idStore, this is how we validate
// ATX signature. If this is the first ATX it is considered valid anyways and ATX syntactic validation will determine ATX validity
func (db *DB) ValidateSignedAtx(pubKey signing.PublicKey, signedAtx *types.ActivationTx) error {
	// this is the first occurrence of this identity, we cannot validate simply by extracting public key
	// pass it down to Atx handling so that atx can be syntactically verified and identity could be registered.
	if signedAtx.PrevATXID == *types.EmptyATXID {
		return nil
	}

	pubString := pubKey.String()
	_, err := db.GetIdentity(pubString)
	if err != nil { // means there is no such identity
		return errInvalidSig
	}
	return nil
}<|MERGE_RESOLUTION|>--- conflicted
+++ resolved
@@ -196,36 +196,11 @@
 			}
 
 			// make sure the target epoch is our epoch
-<<<<<<< HEAD
 			if atx.TargetEpoch(layersPerEpoch) != targetEpoch {
 				db.log.With().Debug("atx found in relevant layer, but target epoch doesn't match requested epoch",
-					log.String("atx_id", atx.ShortString()),
-					log.Uint64("atx_target_epoch", uint64(atx.TargetEpoch(layersPerEpoch))),
-					log.Uint64("requested_epoch", uint64(targetEpoch)))
-=======
-			if atx.TargetEpoch(layersPerEpoch) != epoch {
-				db.log.With().Debug("atx found, but targeting epoch doesn't match publication epoch", atx.ID(),
+					atx.ID(),
 					log.FieldNamed("atx_target_epoch", atx.TargetEpoch(layersPerEpoch)),
-					log.FieldNamed("actual_epoch", epoch))
-				continue
-			}
-
-			// ignore atx from nodes in penalty
-			if _, exist := penalties[atx.NodeID.Key]; exist {
-				db.log.With().Debug("ignoring atx from node in penalty", atx.NodeID, atx.ID())
-				continue
-			}
-
-			if prevID, exist := countedAtxs[atx.NodeID.Key]; exist { // same miner
-
-				if prevID != id { // different atx for same epoch
-					db.log.With().Error("Encountered second atx for the same miner on the same epoch",
-						log.FieldNamed("first_atx", prevID), log.FieldNamed("second_atx", id))
-
-					penalties[atx.NodeID.Key] = struct{}{} // mark node in penalty
-					delete(countedAtxs, atx.NodeID.Key)    // remove the penalized node from counted
-				}
->>>>>>> 2f831f3a
+					log.FieldNamed("requested_epoch", targetEpoch))
 				continue
 			}
 
