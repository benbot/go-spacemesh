--- conflicted
+++ resolved
@@ -223,10 +223,6 @@
 				NIPSTChallenge: challenge,
 				Space:          100,
 				Coinbase:       coinbase,
-<<<<<<< HEAD
-				TotalWeight:    1000000,
-=======
->>>>>>> c9c2adbd
 			},
 			Nipst: nipst,
 		},
@@ -299,11 +295,6 @@
 	}
 	r.Equal(posAtx.ID(), atx.PositioningATX)
 	r.Equal(posAtx.PubLayerID.Add(layersPerEpoch), atx.PubLayerID)
-<<<<<<< HEAD
-	r.Equal(defaultTotalWeight, atx.TotalWeight)
-	r.Equal(defaultView, atx.View)
-=======
->>>>>>> c9c2adbd
 	r.Equal(poetRef, atx.GetPoetProofRef())
 }
 
@@ -685,24 +676,15 @@
 	layers.latestLayer = 22
 	err = b.PublishActivationTx()
 	assert.NoError(t, err)
-<<<<<<< HEAD
-	act := newActivationTx(b.nodeID, 2, atx.ID(), atx.ID(), atx.PubLayerID+10, 101, 1, 0, coinbase, defaultTotalWeight, defaultView, npst2)
-=======
 	act := newActivationTx(b.nodeID, 2, atx.ID(), atx.PubLayerID+10, 0, atx.ID(), coinbase, 0, defaultView, npst2)
->>>>>>> c9c2adbd
 	err = b.SignAtx(act)
 	assert.NoError(t, err)
 	bts, err := types.InterfaceToBytes(act)
 	assert.NoError(t, err)
 	assert.Equal(t, bts, net.lastTransmission)
 
-<<<<<<< HEAD
 	b = NewBuilder(id, coinbase, 0, &MockSigning{}, activationDb, &FaultyNetMock{}, layers, layersPerEpoch, nipstBuilder, postProver, layerClockMock, &mockSyncer{}, db, lg.WithName("atxBuilder"))
-	err = b.buildNipstChallenge()
-=======
-	b = NewBuilder(id, coinbase, &MockSigning{}, activationDb, &FaultyNetMock{}, layers, layersPerEpoch, nipstBuilder, postProver, layerClockMock, &mockSyncer{}, db, lg.WithName("atxBuilder"))
 	err = b.buildNipstChallenge(0)
->>>>>>> c9c2adbd
 	assert.NoError(t, err)
 	db.hadNone = false
 	// test load challenge in later epoch - Nipst should be truncated
@@ -838,11 +820,7 @@
 	rand.Seed(time.Now().UnixNano())
 	for i := 0; i < ff; i++ {
 		go func() {
-<<<<<<< HEAD
-			num, err := atxdb.CalcTotalWeightFromView(genView(), atx.PubLayerID.GetEpoch(layersPerEpochBig))
-=======
-			num, err := atxdb.CalcActiveSetFromView(genView(), atx.PubLayerID.GetEpoch())
->>>>>>> c9c2adbd
+			num, err := atxdb.CalcTotalWeightFromView(genView(), atx.PubLayerID.GetEpoch())
 			assert.NoError(t, err)
 			assert.Equal(t, 6, int(num))
 			assert.NoError(t, err)
@@ -866,9 +844,5 @@
 		EndTick:        startTick + numTicks,
 		PositioningATX: positioningATX,
 	}
-<<<<<<< HEAD
-	return types.NewActivationTx(nipstChallenge, coinbase, totalWeight, view, nipst, space, nil)
-=======
 	return types.NewActivationTx(nipstChallenge, coinbase, nipst, nil)
->>>>>>> c9c2adbd
 }