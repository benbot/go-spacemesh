--- conflicted
+++ resolved
@@ -258,16 +258,12 @@
 
 func newBuilder(activationDb atxDBProvider) *Builder {
 	net.atxDb = activationDb
-<<<<<<< HEAD
-	b := NewBuilder(nodeID, coinbase, 0, &MockSigning{}, activationDb, net, meshProviderMock, layersPerEpoch, nipstBuilderMock, postProver, layerClockMock, &mockSyncer{}, NewMockDB(), lg.WithName("atxBuilder"))
-=======
 	bc := Config{
 		CoinbaseAccount: coinbase,
 		GoldenATXID:     goldenATXID,
 		LayersPerEpoch:  layersPerEpoch,
 	}
-	b := NewBuilder(bc, nodeID, &MockSigning{}, activationDb, net, meshProviderMock, nipstBuilderMock, postProver, layerClockMock, &mockSyncer{}, NewMockDB(), lg.WithName("atxBuilder"))
->>>>>>> cefb7915
+	b := NewBuilder(bc, nodeID, 0, &MockSigning{}, activationDb, net, meshProviderMock, layersPerEpoch, nipstBuilderMock, postProver, layerClockMock, &mockSyncer{}, NewMockDB(), lg.WithName("atxBuilder"))
 	b.commitment = commitment
 	return b
 }
@@ -384,22 +380,14 @@
 
 	// create and attempt to publish ATX
 	faultyNet := &FaultyNetMock{retErr: true}
-<<<<<<< HEAD
-	b := NewBuilder(nodeID, coinbase, 0, &MockSigning{}, activationDb, faultyNet, meshProviderMock, layersPerEpoch, nipstBuilderMock, postProver, layerClockMock, &mockSyncer{}, NewMockDB(), lg.WithName("atxBuilder"))
-=======
-	b := NewBuilder(bc, nodeID, &MockSigning{}, activationDb, faultyNet, meshProviderMock, nipstBuilderMock, postProver, layerClockMock, &mockSyncer{}, NewMockDB(), lg.WithName("atxBuilder"))
->>>>>>> cefb7915
+	b := NewBuilder(bc, nodeID, 0, &MockSigning{}, activationDb, faultyNet, meshProviderMock, layersPerEpoch, nipstBuilderMock, postProver, layerClockMock, &mockSyncer{}, NewMockDB(), lg.WithName("atxBuilder"))
 	published, _, err := publishAtx(b, postGenesisEpochLayer+1, postGenesisEpoch, layersPerEpoch)
 	r.EqualError(err, "failed to broadcast ATX: faulty")
 	r.False(published)
 
 	// create and attempt to publish ATX
 	faultyNet.retErr = false
-<<<<<<< HEAD
-	b = NewBuilder(nodeID, coinbase, 0, &MockSigning{}, activationDb, faultyNet, meshProviderMock, layersPerEpoch, nipstBuilderMock, postProver, layerClockMock, &mockSyncer{}, NewMockDB(), lg.WithName("atxBuilder"))
-=======
-	b = NewBuilder(bc, nodeID, &MockSigning{}, activationDb, faultyNet, meshProviderMock, nipstBuilderMock, postProver, layerClockMock, &mockSyncer{}, NewMockDB(), lg.WithName("atxBuilder"))
->>>>>>> cefb7915
+	b = NewBuilder(bc, nodeID, 0, &MockSigning{}, activationDb, faultyNet, meshProviderMock, layersPerEpoch, nipstBuilderMock, postProver, layerClockMock, &mockSyncer{}, NewMockDB(), lg.WithName("atxBuilder"))
 	published, builtNipst, err := publishAtx(b, postGenesisEpochLayer+1, postGenesisEpoch, layersPerEpoch)
 	r.EqualError(err, "target epoch has passed")
 	r.False(published)
@@ -435,11 +423,7 @@
 
 	// create and attempt to publish ATX
 	faultyNet := &FaultyNetMock{retErr: true}
-<<<<<<< HEAD
-	b := NewBuilder(nodeID, coinbase, 0, &MockSigning{}, activationDb, faultyNet, meshProviderMock, layersPerEpoch, nipstBuilderMock, postProver, layerClockMock, &mockSyncer{}, NewMockDB(), lg.WithName("atxBuilder"))
-=======
-	b := NewBuilder(bc, nodeID, &MockSigning{}, activationDb, faultyNet, meshProviderMock, nipstBuilderMock, postProver, layerClockMock, &mockSyncer{}, NewMockDB(), lg.WithName("atxBuilder"))
->>>>>>> cefb7915
+	b := NewBuilder(bc, nodeID, 0, &MockSigning{}, activationDb, faultyNet, meshProviderMock, layersPerEpoch, nipstBuilderMock, postProver, layerClockMock, &mockSyncer{}, NewMockDB(), lg.WithName("atxBuilder"))
 	published, builtNipst, err := publishAtx(b, postGenesisEpochLayer+1, postGenesisEpoch, layersPerEpoch)
 	r.EqualError(err, "failed to broadcast ATX: faulty")
 	r.False(published)
@@ -576,11 +560,7 @@
 
 	activationDb := newActivationDb()
 	nipstBuilder := &NipstErrBuilderMock{} // 👀 mock that returns error from BuildNipst()
-<<<<<<< HEAD
-	b := NewBuilder(nodeID, coinbase, 0, &MockSigning{}, activationDb, net, meshProviderMock, layersPerEpoch, nipstBuilder, postProver, layerClockMock, &mockSyncer{}, NewMockDB(), lg.WithName("atxBuilder"))
-=======
-	b := NewBuilder(bc, nodeID, &MockSigning{}, activationDb, net, meshProviderMock, nipstBuilder, postProver, layerClockMock, &mockSyncer{}, NewMockDB(), lg.WithName("atxBuilder"))
->>>>>>> cefb7915
+	b := NewBuilder(bc, nodeID, 0, &MockSigning{}, activationDb, net, meshProviderMock, layersPerEpoch, nipstBuilder, postProver, layerClockMock, &mockSyncer{}, NewMockDB(), lg.WithName("atxBuilder"))
 	b.commitment = commitment
 
 	challenge := newChallenge(otherNodeID /*👀*/, 1, prevAtxID, prevAtxID, postGenesisEpochLayer)
@@ -657,13 +637,8 @@
 
 	ed := signing.NewEdSigner()
 	nodeID := types.NodeID{Key: ed.PublicKey().String(), VRFPublicKey: []byte("bbbbb")}
-<<<<<<< HEAD
-	activationDb := NewDB(database.NewMemDatabase(), &MockIDStore{}, mesh.NewMemMeshDB(lg.WithName("meshDB")), layersPerEpoch, &ValidatorMock{}, lg.WithName("atxDB1"))
-	b := NewBuilder(nodeID, coinbase, 0, ed, activationDb, net, meshProviderMock, layersPerEpoch, nipstBuilderMock, postProver, layerClockMock, &mockSyncer{}, NewMockDB(), lg.WithName("atxBuilder"))
-=======
 	activationDb := NewDB(database.NewMemDatabase(), &MockIDStore{}, mesh.NewMemMeshDB(lg.WithName("meshDB")), layersPerEpoch, goldenATXID, &ValidatorMock{}, lg.WithName("atxDB1"))
-	b := NewBuilder(bc, nodeID, ed, activationDb, net, meshProviderMock, nipstBuilderMock, postProver, layerClockMock, &mockSyncer{}, NewMockDB(), lg.WithName("atxBuilder"))
->>>>>>> cefb7915
+	b := NewBuilder(bc, nodeID, 0, ed, activationDb, net, meshProviderMock, layersPerEpoch, nipstBuilderMock, postProver, layerClockMock, &mockSyncer{}, NewMockDB(), lg.WithName("atxBuilder"))
 
 	prevAtx := types.ATXID(types.HexToHash32("0x111"))
 	atx := newActivationTx(nodeID, 1, prevAtx, prevAtx, 15, 1, 100, 100, coinbase, npst)
@@ -693,9 +668,6 @@
 	sig := &MockSigning{}
 	activationDb := NewDB(database.NewMemDatabase(), &MockIDStore{}, mesh.NewMemMeshDB(lg.WithName("meshDB")), layersPerEpoch, goldenATXID, &ValidatorMock{}, lg.WithName("atxDB1"))
 	net.atxDb = activationDb
-<<<<<<< HEAD
-	b := NewBuilder(id, coinbase, 0, sig, activationDb, &FaultyNetMock{}, layers, layersPerEpoch, nipstBuilder, postProver, layerClockMock, &mockSyncer{}, db, lg.WithName("atxBuilder"))
-=======
 
 	bc := Config{
 		CoinbaseAccount: coinbase,
@@ -703,9 +675,8 @@
 		LayersPerEpoch:  layersPerEpoch,
 	}
 
-	b := NewBuilder(bc, id, sig, activationDb, &FaultyNetMock{}, layers, nipstBuilder, postProver, layerClockMock, &mockSyncer{}, db, lg.WithName("atxBuilder"))
-
->>>>>>> cefb7915
+	b := NewBuilder(bc, id, 0, sig, activationDb, &FaultyNetMock{}, layers, layersPerEpoch, nipstBuilder, postProver, layerClockMock, &mockSyncer{}, db, lg.WithName("atxBuilder"))
+
 	prevAtx := types.ATXID(types.HexToHash32("0x111"))
 	chlng := types.HexToHash32("0x3333")
 	poetRef := []byte{0xbe, 0xef}
@@ -738,11 +709,7 @@
 	assert.EqualError(t, err, "target epoch has passed")
 
 	// test load in correct epoch
-<<<<<<< HEAD
-	b = NewBuilder(id, coinbase, 0, &MockSigning{}, activationDb, net, layers, layersPerEpoch, nipstBuilder, postProver, layerClockMock, &mockSyncer{}, db, lg.WithName("atxBuilder"))
-=======
-	b = NewBuilder(bc, id, &MockSigning{}, activationDb, net, layers, nipstBuilder, postProver, layerClockMock, &mockSyncer{}, db, lg.WithName("atxBuilder"))
->>>>>>> cefb7915
+	b = NewBuilder(bc, id, 0, &MockSigning{}, activationDb, net, layers, layersPerEpoch, nipstBuilder, postProver, layerClockMock, &mockSyncer{}, db, lg.WithName("atxBuilder"))
 	err = b.loadChallenge()
 	assert.NoError(t, err)
 	layers.latestLayer = 22
@@ -755,20 +722,12 @@
 	assert.NoError(t, err)
 	assert.Equal(t, bts, net.lastTransmission)
 
-<<<<<<< HEAD
-	b = NewBuilder(id, coinbase, 0, &MockSigning{}, activationDb, &FaultyNetMock{}, layers, layersPerEpoch, nipstBuilder, postProver, layerClockMock, &mockSyncer{}, db, lg.WithName("atxBuilder"))
-=======
-	b = NewBuilder(bc, id, &MockSigning{}, activationDb, &FaultyNetMock{}, layers, nipstBuilder, postProver, layerClockMock, &mockSyncer{}, db, lg.WithName("atxBuilder"))
->>>>>>> cefb7915
+	b = NewBuilder(bc, id, 0, &MockSigning{}, activationDb, &FaultyNetMock{}, layers, layersPerEpoch, nipstBuilder, postProver, layerClockMock, &mockSyncer{}, db, lg.WithName("atxBuilder"))
 	err = b.buildNipstChallenge(0)
 	assert.NoError(t, err)
 	db.hadNone = false
 	// test load challenge in later epoch - Nipst should be truncated
-<<<<<<< HEAD
-	b = NewBuilder(id, coinbase, 0, &MockSigning{}, activationDb, &FaultyNetMock{}, layers, layersPerEpoch, nipstBuilder, postProver, layerClockMock, &mockSyncer{}, db, lg.WithName("atxBuilder"))
-=======
-	b = NewBuilder(bc, id, &MockSigning{}, activationDb, &FaultyNetMock{}, layers, nipstBuilder, postProver, layerClockMock, &mockSyncer{}, db, lg.WithName("atxBuilder"))
->>>>>>> cefb7915
+	b = NewBuilder(bc, id, 0, &MockSigning{}, activationDb, &FaultyNetMock{}, layers, layersPerEpoch, nipstBuilder, postProver, layerClockMock, &mockSyncer{}, db, lg.WithName("atxBuilder"))
 	err = b.loadChallenge()
 	assert.NoError(t, err)
 	layerClockMock.currentLayer = types.EpochID(4).FirstLayer() + 3
@@ -803,10 +762,6 @@
 		assert.NoError(t, postProver.Reset())
 	}()
 
-<<<<<<< HEAD
-	activationDb := NewDB(database.NewMemDatabase(), &MockIDStore{}, mesh.NewMemMeshDB(lg.WithName("meshDB")), layersPerEpoch, &ValidatorMock{}, lg.WithName("atxDB1"))
-	builder := NewBuilder(id, coinbase, 0, &MockSigning{}, activationDb, &FaultyNetMock{}, layers, layersPerEpoch, nipstBuilder, postProver, layerClockMock, &mockSyncer{}, db, lg.WithName("atxBuilder"))
-=======
 	bc := Config{
 		CoinbaseAccount: coinbase,
 		GoldenATXID:     goldenATXID,
@@ -814,8 +769,7 @@
 	}
 
 	activationDb := NewDB(database.NewMemDatabase(), &MockIDStore{}, mesh.NewMemMeshDB(lg.WithName("meshDB")), layersPerEpoch, goldenATXID, &ValidatorMock{}, lg.WithName("atxDB1"))
-	builder := NewBuilder(bc, id, &MockSigning{}, activationDb, &FaultyNetMock{}, layers, nipstBuilder, postProver, layerClockMock, &mockSyncer{}, db, lg.WithName("atxBuilder"))
->>>>>>> cefb7915
+	builder := NewBuilder(bc, id, 0, &MockSigning{}, activationDb, &FaultyNetMock{}, layers, layersPerEpoch, nipstBuilder, postProver, layerClockMock, &mockSyncer{}, db, lg.WithName("atxBuilder"))
 
 	// Attempt to initialize with invalid space.
 	// This test verifies that the params are being set in the post client.
@@ -832,11 +786,7 @@
 	assert.Nil(t, builder.commitment)
 
 	// Reinitialize.
-<<<<<<< HEAD
-	builder = NewBuilder(id, coinbase, 0, &MockSigning{}, activationDb, &FaultyNetMock{}, layers, layersPerEpoch, nipstBuilder, postProver, layerClockMock, &mockSyncer{}, db, lg.WithName("atxBuilder2"))
-=======
-	builder = NewBuilder(bc, id, &MockSigning{}, activationDb, &FaultyNetMock{}, layers, nipstBuilder, postProver, layerClockMock, &mockSyncer{}, db, lg.WithName("atxBuilder2"))
->>>>>>> cefb7915
+	builder = NewBuilder(bc, id, 0, &MockSigning{}, activationDb, &FaultyNetMock{}, layers, layersPerEpoch, nipstBuilder, postProver, layerClockMock, &mockSyncer{}, db, lg.WithName("atxBuilder2"))
 	assert.Nil(t, builder.commitment)
 	err = builder.StartPost(coinbase2, drive, 1024)
 	assert.NoError(t, err)
@@ -852,11 +802,7 @@
 	// Instantiate a new builder and call StartPost on the same datadir, which is already initialized,
 	// and so will result in running the execution phase instead of the initialization phase.
 	// This test verifies that a call to StartPost with a different space param will return an error.
-<<<<<<< HEAD
-	execBuilder := NewBuilder(id, coinbase, 0, &MockSigning{}, activationDb, &FaultyNetMock{}, layers, layersPerEpoch, nipstBuilder, postProver, layerClockMock, &mockSyncer{}, db, lg.WithName("atxBuilder"))
-=======
-	execBuilder := NewBuilder(bc, id, &MockSigning{}, activationDb, &FaultyNetMock{}, layers, nipstBuilder, postProver, layerClockMock, &mockSyncer{}, db, lg.WithName("atxBuilder"))
->>>>>>> cefb7915
+	execBuilder := NewBuilder(bc, id, 0, &MockSigning{}, activationDb, &FaultyNetMock{}, layers, layersPerEpoch, nipstBuilder, postProver, layerClockMock, &mockSyncer{}, db, lg.WithName("atxBuilder"))
 	err = execBuilder.StartPost(coinbase2, drive, 2048)
 	assert.EqualError(t, err, "config mismatch")
 
@@ -893,15 +839,9 @@
 	coinbase2 := types.HexToAddress("bbbb")
 	coinbase3 := types.HexToAddress("cccc")
 	atxs := []*types.ActivationTx{
-<<<<<<< HEAD
 		newActivationTx(id1, 0, *types.EmptyATXID, *types.EmptyATXID, 12, 0, 100, 100, coinbase1, &types.NIPST{}),
 		newActivationTx(id2, 0, *types.EmptyATXID, *types.EmptyATXID, 300, 0, 100, 100, coinbase2, &types.NIPST{}),
 		newActivationTx(id3, 0, *types.EmptyATXID, *types.EmptyATXID, 435, 0, 100, 100, coinbase3, &types.NIPST{}),
-=======
-		newActivationTx(id1, 0, *types.EmptyATXID, 12, 0, goldenATXID, coinbase1, 0, []types.BlockID{}, &types.NIPST{}),
-		newActivationTx(id2, 0, *types.EmptyATXID, 300, 0, goldenATXID, coinbase2, 0, []types.BlockID{}, &types.NIPST{}),
-		newActivationTx(id3, 0, *types.EmptyATXID, 435, 0, goldenATXID, coinbase3, 0, []types.BlockID{}, &types.NIPST{}),
->>>>>>> cefb7915
 	}
 
 	poetRef := []byte{0xba, 0xb0}
@@ -936,10 +876,6 @@
 	wg.Wait()
 }
 
-<<<<<<< HEAD
-func newActivationTx(nodeID types.NodeID, sequence uint64, prevATX, positioningATX types.ATXID,
-	pubLayerID types.LayerID, startTick, numTicks, space uint64, coinbase types.Address,
-=======
 // Check that we're not trying to sync an ATX that references the golden ATX or an empty ATX (i.e. not adding it to the sync queue).
 func TestActivationDB_FetchAtxReferences(t *testing.T) {
 	types.SetLayersPerEpoch(int32(layersPerEpoch))
@@ -982,9 +918,8 @@
 	r.EqualValues(expected, fetcher.atxCalled)
 }
 
-func newActivationTx(nodeID types.NodeID, sequence uint64, prevATX types.ATXID, pubLayerID types.LayerID,
-	startTick uint64, positioningATX types.ATXID, coinbase types.Address, activeSetSize uint32, view []types.BlockID,
->>>>>>> cefb7915
+func newActivationTx(nodeID types.NodeID, sequence uint64, prevATX, positioningATX types.ATXID,
+	pubLayerID types.LayerID, startTick, numTicks, space uint64, coinbase types.Address,
 	nipst *types.NIPST) *types.ActivationTx {
 
 	nipstChallenge := types.NIPSTChallenge{
