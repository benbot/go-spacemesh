--- conflicted
+++ resolved
@@ -189,14 +189,10 @@
 
 //GetData downloads data from remote storage
 func getData(path, prefix string, lg log.Log) error {
-<<<<<<< HEAD
-	dirs := []string{"general", "poet", "atx", "nipst", "blocks", "ids", "layers", "transactions", "validity", "unappliedTxs"}
-=======
 	fullpath := filepath.Join(path, version)
 	dirs := []string{"appliedTxs", "atx", "ids", "mesh", "poet", "state", "store",
 		"mesh/blocks", "mesh/general", "mesh/inputvector", "mesh/layers", "mesh/transactions",
-		"mesh/unappliedTxs", "mesh/validity", "builder"}
->>>>>>> 972c550f
+		"mesh/unappliedTxs", "mesh/validity", "mesh/general", "builder"}
 	for _, dir := range dirs {
 		dirpath := filepath.Join(fullpath, dir)
 		lg.Info("Creating db folder %v", dirpath)
