package eligibility

import (
	"context"
	"errors"
	"fmt"
	lru "github.com/hashicorp/golang-lru"
	"github.com/spacemeshos/amcl/BLS381"
	"github.com/spacemeshos/fixed"
	"github.com/spacemeshos/go-spacemesh/common/types"
	eCfg "github.com/spacemeshos/go-spacemesh/hare/eligibility/config"
	"github.com/spacemeshos/go-spacemesh/log"
	"github.com/stretchr/testify/assert"
	"github.com/stretchr/testify/require"
	"math/rand"
	"strconv"
	"sync"
	"testing"
)

const defSafety = types.LayerID(35)
const defLayersPerEpoch = 10

var errFoo = errors.New("some error")
var errMy = errors.New("my error")
var cfg = eCfg.Config{ConfidenceParam: 25, EpochOffset: 30}
var genWeight = uint64(5)

type mockBlocksProvider struct {
	mp map[types.BlockID]struct{}
}

func (mbp mockBlocksProvider) ContextuallyValidBlock(types.LayerID) (map[types.BlockID]struct{}, error) {
	if mbp.mp == nil {
		mbp.mp = make(map[types.BlockID]struct{})
		block1 := types.NewExistingBlock(0, []byte("some data"), nil)
		mbp.mp[block1.ID()] = struct{}{}
	}
	return mbp.mp, nil
}

type mockValueProvider struct {
	val uint32
	err error
}

<<<<<<< HEAD
func (mvp *mockValueProvider) Value(types.LayerID) (uint32, error) {
=======
func (mvp *mockValueProvider) Value(context.Context, types.EpochID) (uint32, error) {
>>>>>>> 9d967508
	return mvp.val, mvp.err
}

type mockActiveSetProvider struct {
	size int
}

<<<<<<< HEAD
func (m *mockActiveSetProvider) ActiveSet(types.EpochID, map[types.BlockID]struct{}) (map[string]uint64, error) {
=======
func (m *mockActiveSetProvider) ActiveSet(types.EpochID, map[types.BlockID]struct{}) (map[string]struct{}, error) {
>>>>>>> 9d967508
	return createMapWithSize(m.size), nil
}

func buildVerifier(result bool, err error) verifierFunc {
	return func(msg, sig []byte, pub []byte) (bool, error) {
		return result, err
	}
}

type mockSigner struct {
	sig []byte
	err error
}

func (s *mockSigner) Sign([]byte) ([]byte, error) {
	return s.sig, s.err
}

type mockCacher struct {
	data   map[interface{}]interface{}
	numAdd int
	numGet int
	mutex  sync.Mutex
}

func newMockCacher() *mockCacher {
	return &mockCacher{make(map[interface{}]interface{}), 0, 0, sync.Mutex{}}
}

func (mc *mockCacher) Add(key, value interface{}) (evicted bool) {
	mc.mutex.Lock()
	defer mc.mutex.Unlock()

	_, evicted = mc.data[key]
	mc.data[key] = value
	mc.numAdd++
	return evicted
}

func (mc *mockCacher) Get(key interface{}) (value interface{}, ok bool) {
	mc.mutex.Lock()
	defer mc.mutex.Unlock()

	v, ok := mc.data[key]
	mc.numGet++
	return v, ok
}

func TestOracle_BuildVRFMessage(t *testing.T) {
	r := require.New(t)
<<<<<<< HEAD
=======
	types.SetLayersPerEpoch(defLayersPerEpoch)
>>>>>>> 9d967508
	o := Oracle{vrfMsgCache: newMockCacher(), Log: log.NewDefault(t.Name())}
	o.beacon = &mockValueProvider{1, errFoo}
	_, err := o.buildVRFMessage(context.TODO(), types.LayerID(1), 1)
	r.Equal(errFoo, err)

	o.beacon = &mockValueProvider{1, nil}
	m, err := o.buildVRFMessage(context.TODO(), 1, 2)
	r.NoError(err)
	m2, ok := o.vrfMsgCache.Get(buildKey(1, 2))
	r.True(ok)
	r.Equal(m, m2) // check same as in cache

	// check not same for different round
	m4, err := o.buildVRFMessage(context.TODO(), 1, 3)
	r.NoError(err)
	r.NotEqual(m, m4)

	// check not same for different layer
	m5, err := o.buildVRFMessage(context.TODO(), 2, 2)
	r.NoError(err)
	r.NotEqual(m, m5)

	o.beacon = &mockValueProvider{5, nil} // set different value
	m3, err := o.buildVRFMessage(context.TODO(), 1, 2)
	r.NoError(err)
	r.Equal(m, m3) // check same result (from cache)
}

func TestOracle_buildVRFMessageConcurrency(t *testing.T) {
	r := require.New(t)
<<<<<<< HEAD
	o := New(&mockValueProvider{1, nil}, (&mockActiveSetProvider{10}).ActiveSet, buildVerifier(true, nil), &mockSigner{[]byte{1, 2, 3}, nil}, 5, 1, 5, 1, mockBlocksProvider{}, cfg, log.NewDefault(t.Name()))
=======
	o := New(&mockValueProvider{1, nil}, (&mockActiveSetProvider{10}).ActiveSet, buildVerifier(true, nil), &mockSigner{[]byte{1, 2, 3}, nil}, 5, 5, mockBlocksProvider{}, cfg, log.NewDefault(t.Name()))
>>>>>>> 9d967508
	mCache := newMockCacher()
	o.vrfMsgCache = mCache

	total := 1000
	wg := sync.WaitGroup{}
	for i := 0; i < total; i++ {
		wg.Add(1)
		go func(x int) {
			_, err := o.buildVRFMessage(context.TODO(), 1, int32(x%10))
			r.NoError(err)
			wg.Done()
		}(i)
	}

	wg.Wait()
	r.Equal(10, mCache.numAdd)
}

func defaultOracle(t testing.TB) *Oracle {
	layersPerEpoch := uint16(defLayersPerEpoch)
	return mockOracle(t, layersPerEpoch)
}

func mockOracle(t testing.TB, layersPerEpoch uint16) *Oracle {
	types.SetLayersPerEpoch(int32(layersPerEpoch))
	o := New(&mockValueProvider{1, nil}, nil, buildVerifier(true, nil), nil, layersPerEpoch, 1, genWeight, 1, mockBlocksProvider{}, cfg, log.NewDefault(t.Name()))
	return o
}

func TestOracle_CalcEligibility_ErrorFromVerifier(t *testing.T) {
	r := require.New(t)
	o := defaultOracle(t)
	o.vrfVerifier = buildVerifier(false, errFoo)

	res, err := o.CalcEligibility(context.TODO(), types.LayerID(1), 0, 1, types.NodeID{}, []byte{})

	r.EqualError(err, errFoo.Error())
	r.Equal(uint16(0), res)
}

func TestOracle_CalcEligibility_ErrorFromBeacon(t *testing.T) {
	r := require.New(t)
	o := defaultOracle(t)
	o.beacon = &mockValueProvider{0, errFoo}

	res, err := o.CalcEligibility(context.TODO(), types.LayerID(1), 0, 1, types.NodeID{}, []byte{})

	r.EqualError(err, errFoo.Error())
	r.Equal(uint16(0), res)
}

func TestOracle_CalcEligibility_ErrorFromActiveSet(t *testing.T) {
	r := require.New(t)
	o := defaultOracle(t)
	o.getActiveSet = func(epoch types.EpochID, view map[types.BlockID]struct{}) (map[string]uint64, error) {
		return nil, errFoo
	}

	res, err := o.CalcEligibility(context.TODO(), types.LayerID(50), 0, 1, types.NodeID{}, []byte{})

	r.EqualError(err, errFoo.Error())
	r.Equal(uint16(0), res)
}

func TestOracle_CalcEligibility_ZeroTotalWeight(t *testing.T) {
	r := require.New(t)
	o := defaultOracle(t)
	o.getActiveSet = (&mockActiveSetProvider{0}).ActiveSet

	res, err := o.CalcEligibility(context.TODO(), types.LayerID(cfg.ConfidenceParam*2+11), 0, 1, types.NodeID{}, []byte{})

	r.EqualError(err, "total weight is zero")
	r.Equal(uint16(0), res)
}

func TestOracle_CalcEligibility_ZeroCommitteeSize(t *testing.T) {
	r := require.New(t)
	o := defaultOracle(t)
	o.getActiveSet = (&mockActiveSetProvider{10}).ActiveSet

	nodeID := types.NodeID{VRFPublicKey: []byte(strconv.Itoa(0))}
	sig := make([]byte, 64)
	for i := 0; i < 1000; i++ {
		n, err := rand.Read(sig)
		r.NoError(err)
		r.Equal(64, n)

		res, err := o.CalcEligibility(context.TODO(), types.LayerID(cfg.ConfidenceParam+11), 0, 0, nodeID, sig)

		r.NoError(err)
		r.Equal(uint16(0), res)
	}
}

func TestOracle_CalcEligibility(t *testing.T) {
	r := require.New(t)
	numOfMiners := 2000
	committeeSize := 800
	o := defaultOracle(t)
	o.getActiveSet = (&mockActiveSetProvider{numOfMiners}).ActiveSet

	var eligibilityCount uint16
	sig := make([]byte, 64)
	for pubkey := range createMapWithSize(numOfMiners) {
		n, err := rand.Read(sig)
		r.NoError(err)
		r.Equal(64, n)
		nodeID := types.NodeID{Key: pubkey}

		res, err := o.CalcEligibility(context.TODO(), types.LayerID(50), 1, committeeSize, nodeID, sig)
		r.NoError(err)

		valid, err := o.Validate(context.TODO(), types.LayerID(50), 1, committeeSize, nodeID, sig, res)
		r.NoError(err)
		r.True(valid)

		eligibilityCount += res
	}

	diff := committeeSize - int(eligibilityCount)
	if diff < 0 {
		diff = -diff
	}
	t.Logf("diff=%d (%g%% of committeeSize)", diff, 100*float64(diff)/float64(committeeSize))
	r.Less(diff, committeeSize/10) // up to 10% difference
	// While it's theoretically possible to get a result higher than 10%, I've run this many times and haven't seen
	// anything higher than 6% and it's usually under 3%.
}

func BenchmarkOracle_CalcEligibility(b *testing.B) {
	r := require.New(b)

	o := defaultOracle(b)
	numOfMiners := 2000
	committeeSize := 800
	o.getActiveSet = (&mockActiveSetProvider{numOfMiners}).ActiveSet

	var eligibilityCount uint16
	sig := make([]byte, 64)

	var nodeIDs []types.NodeID
	for pubkey := range createMapWithSize(b.N) {
		nodeIDs = append(nodeIDs, types.NodeID{Key: pubkey})
	}
	b.ResetTimer()
	for _, nodeID := range nodeIDs {
		res, err := o.CalcEligibility(context.TODO(), types.LayerID(50), 1, committeeSize, nodeID, sig)

		if err == nil {
			valid, err := o.Validate(context.TODO(), types.LayerID(50), 1, committeeSize, nodeID, sig, res)
			r.NoError(err)
			r.True(valid)
		}

		eligibilityCount += res
	}
}

func Test_safeLayer(t *testing.T) {
	const safety = 25
	assert.Equal(t, types.GetEffectiveGenesis(), safeLayer(1, safety))
	assert.Equal(t, types.LayerID(100-safety), safeLayer(100, safety))
}

type mockBufferedActiveSetProvider struct {
	size map[types.EpochID]int
}

func (m *mockBufferedActiveSetProvider) ActiveSet(epoch types.EpochID, _ map[types.BlockID]struct{}) (map[string]uint64, error) {
	v, ok := m.size[epoch]
	if !ok {
		return createMapWithSize(0), fmt.Errorf("no size for epoch %v", epoch)
	}

	return createMapWithSize(v), nil
}

func createMapWithSize(n int) map[string]uint64 {
	m := make(map[string]uint64)
	for i := 0; i < n; i++ {
		m[strconv.Itoa(i)] = uint64(i + 1)
	}

	return m
}

func Test_ActiveSetSize(t *testing.T) {
	m := make(map[types.EpochID]int)
	m[types.EpochID(3)] = 2
	m[types.EpochID(4)] = 3
	m[types.EpochID(5)] = 5
	o := defaultOracle(t)
	o.getActiveSet = (&mockBufferedActiveSetProvider{m}).ActiveSet
	l := 19 + defSafety
	assertActiveSetSize(t, o, epochWeight(2), l)
	assertActiveSetSize(t, o, epochWeight(3), l+10)
	assertActiveSetSize(t, o, epochWeight(5), l+20)

	// create error
	o.activesCache, _ = lru.New(activesCacheSize)
	o.getActiveSet = func(epoch types.EpochID, view map[types.BlockID]struct{}) (map[string]uint64, error) {
		return createMapWithSize(5), errors.New("fake err")
	}
	activeSetSize, err := o.totalWeight(l + 19)
	assert.EqualError(t, err, "fake err")
	assert.Equal(t, uint64(0), activeSetSize)
}

func epochWeight(numMiners int) uint64 {
	m := createMapWithSize(numMiners)
	totalWeight := uint64(0)
	for _, w := range m {
		totalWeight += w
	}
	return totalWeight
}

func assertActiveSetSize(t *testing.T, o *Oracle, expected uint64, l types.LayerID) {
	activeSetSize, err := o.totalWeight(l)
	assert.NoError(t, err)
	assert.Equal(t, expected, activeSetSize)
}

func Test_BlsSignVerify(t *testing.T) {
	pr, pu := BLS381.GenKeyPair(BLS381.DefaultSeed())
	o := defaultOracle(t)
	getActiveSet := func(types.EpochID, map[types.BlockID]struct{}) (map[string]uint64, error) {
		return map[string]uint64{
			"my_key": 1 * 1024,
			"abc":    9 * 1024,
		}, nil
	}
	o.getActiveSet = getActiveSet
	o.vrfVerifier = BLS381.Verify2
	o.vrfSigner = BLS381.NewBlsSigner(pr)
	id := types.NodeID{Key: "my_key", VRFPublicKey: pu}
	proof, err := o.Proof(context.TODO(), 50, 1)
	assert.NoError(t, err)

	res, err := o.CalcEligibility(context.TODO(), 50, 1, 10, id, proof)
	assert.NoError(t, err)
	assert.Equal(t, uint16(1), res)

	valid, err := o.Validate(context.TODO(), 50, 1, 10, id, proof, 1)
	assert.NoError(t, err)
	assert.True(t, valid)
}

func TestOracle_Proof(t *testing.T) {
	o := defaultOracle(t)
	o.beacon = &mockValueProvider{0, errMy}
	sig, err := o.Proof(context.TODO(), 2, 3)
	assert.Nil(t, sig)
	assert.EqualError(t, err, errMy.Error())

	o.beacon = &mockValueProvider{0, nil}
	o.vrfSigner = &mockSigner{nil, errMy}
	sig, err = o.Proof(context.TODO(), 2, 3)
	assert.Nil(t, sig)
	assert.EqualError(t, err, errMy.Error())

	mySig := []byte{1, 2}
	o.vrfSigner = &mockSigner{mySig, nil}
	sig, err = o.Proof(context.TODO(), 2, 3)
	assert.Nil(t, err)
	assert.Equal(t, mySig, sig)
}

func TestOracle_activeSetSizeCache(t *testing.T) {
	r := require.New(t)
	o := New(&mockValueProvider{1, nil}, nil, nil, nil, 5, 1, genWeight, 1, mockBlocksProvider{}, cfg, log.NewDefault(t.Name()))
	o.getActiveSet = func(epoch types.EpochID, blocks map[types.BlockID]struct{}) (map[string]uint64, error) {
		return createMapWithSize(17), nil
	}
	v1, e := o.totalWeight(defSafety + 100)
	r.NoError(e)

	o.getActiveSet = func(epoch types.EpochID, blocks map[types.BlockID]struct{}) (map[string]uint64, error) {
		return createMapWithSize(19), nil
	}
	v2, e := o.totalWeight(defSafety + 100)
	r.NoError(e)
	r.Equal(v1, v2)
}

func TestOracle_roundedSafeLayer(t *testing.T) {
	const offset = 3
	r := require.New(t)
	types.SetLayersPerEpoch(1)
	v := roundedSafeLayer(1, 1, 1, offset)
	r.Equal(types.GetEffectiveGenesis(), v)
	types.SetLayersPerEpoch(1)
	v = roundedSafeLayer(1, 5, 1, offset)
	r.Equal(types.GetEffectiveGenesis(), v)
	types.SetLayersPerEpoch(10)
	v = roundedSafeLayer(50, 5, 10, offset)
	r.Equal(types.LayerID(43), v)
	types.SetLayersPerEpoch(4)
	v = roundedSafeLayer(2, 1, 4, 2)
	r.Equal(types.GetEffectiveGenesis(), v)
	v = roundedSafeLayer(10, 1, 4, offset)
	r.Equal(types.LayerID(4+offset), v)

	// examples
	// sl is after rounded layer
	types.SetLayersPerEpoch(5)
	v = roundedSafeLayer(types.GetEffectiveGenesis()+11, 5, 5, 1)
	r.Equal(types.LayerID(11), v)
	// sl is before rounded layer
	types.SetLayersPerEpoch(5)
	v = roundedSafeLayer(11, 5, 5, 3)
	r.Equal(types.LayerID(9), v)
}

func TestOracle_actives(t *testing.T) {
	r := require.New(t)
	o := defaultOracle(t)
	_, err := o.actives(1)
	r.EqualError(err, errGenesis.Error())

	o.blocksProvider = mockBlocksProvider{mp: make(map[types.BlockID]struct{})}
	_, err = o.actives(100)
	r.EqualError(err, errNoContextualBlocks.Error())

	o.blocksProvider = mockBlocksProvider{}
	mp := createMapWithSize(9)
	o.getActiveSet = func(epoch types.EpochID, blocks map[types.BlockID]struct{}) (map[string]uint64, error) {
		return mp, nil
	}
	o.activesCache = newMockCacher()
	v, err := o.actives(100)
	r.NoError(err)
	v2, err := o.actives(100)
	r.NoError(err)
	r.Equal(v, v2)
	for k := range mp {
		_, exist := v[k]
		r.True(exist)
	}

	o.getActiveSet = func(epoch types.EpochID, blocks map[types.BlockID]struct{}) (map[string]uint64, error) {
		return createMapWithSize(9), errFoo
	}
	_, err = o.actives(200)
	r.Equal(errFoo, err)
}

func TestOracle_concurrentActives(t *testing.T) {
	r := require.New(t)
	o := defaultOracle(t)

	mc := newMockCacher()
	o.activesCache = mc
	mp := createMapWithSize(9)
	o.getActiveSet = func(epoch types.EpochID, blocks map[types.BlockID]struct{}) (map[string]uint64, error) {
		return mp, nil
	}

	// outstanding probability for concurrent access to calc active set size
	for i := 0; i < 100; i++ {
		//goland:noinspection ALL
		go o.actives(100)
	}

	// make sure we wait at least two calls duration
	_, _ = o.actives(100)
	_, _ = o.actives(100)

	r.Equal(1, mc.numAdd)
}

type bProvider struct {
	mp map[types.LayerID]map[types.BlockID]struct{}
}

func (p *bProvider) ContextuallyValidBlock(layer types.LayerID) (map[types.BlockID]struct{}, error) {
	if mp, exist := p.mp[layer]; exist {
		return mp, nil
	}

	return nil, errors.New("does not exist")
}

func TestOracle_activesSafeLayer(t *testing.T) {
	r := require.New(t)
	o := mockOracle(t, 2)
	o.layersPerEpoch = 2
	o.cfg = eCfg.Config{ConfidenceParam: 2, EpochOffset: 0}
	mp := createMapWithSize(9)
	o.activesCache = newMockCacher()
<<<<<<< HEAD
	lyr := 19 + defSafety
=======
	lyr := types.LayerID(10)
>>>>>>> 9d967508
	rsl := roundedSafeLayer(lyr, types.LayerID(o.cfg.ConfidenceParam), o.layersPerEpoch, types.LayerID(o.cfg.EpochOffset))
	o.getActiveSet = func(epoch types.EpochID, blocks map[types.BlockID]struct{}) (map[string]uint64, error) {
		ep := rsl.GetEpoch()
		r.Equal(ep-1, epoch)
		return mp, nil
	}

	bmp := make(map[types.LayerID]map[types.BlockID]struct{})
	mp2 := make(map[types.BlockID]struct{})
	block1 := types.NewExistingBlock(0, []byte("some data"), nil)
	mp2[block1.ID()] = struct{}{}
	bmp[rsl] = mp2
	o.blocksProvider = &bProvider{bmp}
	mpRes, err := o.actives(lyr)
	r.NoError(err)
	r.NotNil(mpRes)
}

func TestOracle_IsIdentityActive(t *testing.T) {
	r := require.New(t)
	o := defaultOracle(t)
	mp := make(map[string]uint64)
	edid := "11111"
	mp[edid] = 11
	o.getActiveSet = func(epoch types.EpochID, blocks map[types.BlockID]struct{}) (map[string]uint64, error) {
		return mp, nil
	}
	v, err := o.IsIdentityActiveOnConsensusView("22222", 1)
	r.NoError(err)
	r.True(v)

	o.getActiveSet = func(epoch types.EpochID, blocks map[types.BlockID]struct{}) (map[string]uint64, error) {
		return mp, errFoo
	}
	_, err = o.IsIdentityActiveOnConsensusView("22222", 100)
	r.Equal(errFoo, err)

	o.getActiveSet = func(epoch types.EpochID, blocks map[types.BlockID]struct{}) (map[string]uint64, error) {
		return mp, nil
	}

	v, err = o.IsIdentityActiveOnConsensusView("22222", 100)
	r.NoError(err)
	r.False(v)

	v, err = o.IsIdentityActiveOnConsensusView(edid, 100)
	r.NoError(err)
	r.True(v)
}

func TestOracle_CalcEligibility_withSpaceUnits(t *testing.T) {
	r := require.New(t)
	numOfMiners := 50
	committeeSize := 800
	types.SetLayersPerEpoch(10)
	o := New(&mockValueProvider{1, nil}, nil, buildVerifier(true, nil), nil, 10, 1, genWeight, 1, mockBlocksProvider{}, cfg, log.NewDefault(t.Name()))
	o.getActiveSet = (&mockActiveSetProvider{numOfMiners}).ActiveSet

	var eligibilityCount uint16
	sig := make([]byte, 64)
	for pubkey := range createMapWithSize(numOfMiners) {
		n, err := rand.Read(sig)
		r.NoError(err)
		r.Equal(64, n)
		nodeID := types.NodeID{Key: pubkey}

		res, err := o.CalcEligibility(context.TODO(), types.LayerID(50), 1, committeeSize, nodeID, sig)
		r.NoError(err)

		valid, err := o.Validate(context.TODO(), types.LayerID(50), 1, committeeSize, nodeID, sig, res)
		r.NoError(err)
		r.True(valid)

		eligibilityCount += res
	}

	diff := committeeSize - int(eligibilityCount)
	if diff < 0 {
		diff = -diff
	}
	t.Logf("diff=%d (%g%% of committeeSize)", diff, 100*float64(diff)/float64(committeeSize))
	r.Less(diff, committeeSize/10) // up to 10% difference
	// While it's theoretically possible to get a result higher than 10%, I've run this many times and haven't seen
	// anything higher than 6% and it's usually under 3%.
}

func TestMaxSupportedN(t *testing.T) {
	n := maxSupportedN
	p := fixed.DivUint64(800, uint64(n*100))
	x := 0

	require.Panics(t, func() {
		fixed.BinCDF(n+1, p, x)
	})

	require.NotPanics(t, func() {
		for x = 0; x < 800; x++ {
			fixed.BinCDF(n, p, x)
		}
	})
}<|MERGE_RESOLUTION|>--- conflicted
+++ resolved
@@ -44,11 +44,7 @@
 	err error
 }
 
-<<<<<<< HEAD
-func (mvp *mockValueProvider) Value(types.LayerID) (uint32, error) {
-=======
 func (mvp *mockValueProvider) Value(context.Context, types.EpochID) (uint32, error) {
->>>>>>> 9d967508
 	return mvp.val, mvp.err
 }
 
@@ -56,11 +52,7 @@
 	size int
 }
 
-<<<<<<< HEAD
 func (m *mockActiveSetProvider) ActiveSet(types.EpochID, map[types.BlockID]struct{}) (map[string]uint64, error) {
-=======
-func (m *mockActiveSetProvider) ActiveSet(types.EpochID, map[types.BlockID]struct{}) (map[string]struct{}, error) {
->>>>>>> 9d967508
 	return createMapWithSize(m.size), nil
 }
 
@@ -111,10 +103,7 @@
 
 func TestOracle_BuildVRFMessage(t *testing.T) {
 	r := require.New(t)
-<<<<<<< HEAD
-=======
 	types.SetLayersPerEpoch(defLayersPerEpoch)
->>>>>>> 9d967508
 	o := Oracle{vrfMsgCache: newMockCacher(), Log: log.NewDefault(t.Name())}
 	o.beacon = &mockValueProvider{1, errFoo}
 	_, err := o.buildVRFMessage(context.TODO(), types.LayerID(1), 1)
@@ -145,11 +134,7 @@
 
 func TestOracle_buildVRFMessageConcurrency(t *testing.T) {
 	r := require.New(t)
-<<<<<<< HEAD
 	o := New(&mockValueProvider{1, nil}, (&mockActiveSetProvider{10}).ActiveSet, buildVerifier(true, nil), &mockSigner{[]byte{1, 2, 3}, nil}, 5, 1, 5, 1, mockBlocksProvider{}, cfg, log.NewDefault(t.Name()))
-=======
-	o := New(&mockValueProvider{1, nil}, (&mockActiveSetProvider{10}).ActiveSet, buildVerifier(true, nil), &mockSigner{[]byte{1, 2, 3}, nil}, 5, 5, mockBlocksProvider{}, cfg, log.NewDefault(t.Name()))
->>>>>>> 9d967508
 	mCache := newMockCacher()
 	o.vrfMsgCache = mCache
 
@@ -540,11 +525,7 @@
 	o.cfg = eCfg.Config{ConfidenceParam: 2, EpochOffset: 0}
 	mp := createMapWithSize(9)
 	o.activesCache = newMockCacher()
-<<<<<<< HEAD
 	lyr := 19 + defSafety
-=======
-	lyr := types.LayerID(10)
->>>>>>> 9d967508
 	rsl := roundedSafeLayer(lyr, types.LayerID(o.cfg.ConfidenceParam), o.layersPerEpoch, types.LayerID(o.cfg.EpochOffset))
 	o.getActiveSet = func(epoch types.EpochID, blocks map[types.BlockID]struct{}) (map[string]uint64, error) {
 		ep := rsl.GetEpoch()
