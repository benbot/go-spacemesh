package eligibility

import (
	"context"
	"encoding/binary"
	"github.com/spacemeshos/go-spacemesh/common/types"
	"github.com/spacemeshos/go-spacemesh/log"
	"github.com/stretchr/testify/require"
	"testing"
)

type mockBeaconProvider struct {
	value []byte
}

<<<<<<< HEAD
func (mpp *mockPatternProvider) LayerContextuallyValidBlocks(layer types.LayerID) (map[types.BlockID]struct{}, error) {
	if layer == types.GetEffectiveGenesis() {
		return mpp.valGenesis, mpp.err
	}
	return mpp.val, mpp.err
=======
func (mbp mockBeaconProvider) GetBeacon(types.EpochID) []byte {
	return mbp.value
>>>>>>> fc16ea7a
}

func TestBeacon_Value(t *testing.T) {
	r := require.New(t)

	b := NewBeacon(nil, 0, log.NewDefault(t.Name()))
	c := newMockCacher()
	b.cache = c

	beaconValue := []byte{1, 2, 3, 4}
	b.beaconGetter = &mockBeaconProvider{beaconValue}
	b.confidenceParam = cfg.ConfidenceParam
<<<<<<< HEAD
	_, err := b.Value(100)
	r.Error(err)
	b.patternProvider = &mockPatternProvider{valGoodPtrn, genesisGoodPtrn, nil}
	val, err := b.Value(100)
	r.NoError(err)
	r.Equal(calcValue(valGoodPtrn), val)
	r.Equal(2, c.numGet)
	r.Equal(1, c.numAdd)

	// ensure cache
	val, err = b.Value(100)
	assert.NoError(t, err)
	assert.Equal(t, calcValue(valGoodPtrn), val)
	r.Equal(3, c.numGet)
	r.Equal(1, c.numAdd)

	val, err = b.Value(1)
	assert.NoError(t, err)
	assert.Equal(t, calcValue(genesisGoodPtrn), val)
=======
	val, err := b.Value(context.TODO(), 100)
	r.NoError(err)
	r.Equal(binary.LittleEndian.Uint32(beaconValue), val)
	r.Equal(1, c.numGet)
	r.Equal(1, c.numAdd)

	// test cache
	val, err = b.Value(context.TODO(), 100)
	r.NoError(err)
	r.Equal(2, c.numGet)
	r.Equal(1, c.numAdd)

	val, err = b.Value(context.TODO(), 1)
	r.NoError(err)
>>>>>>> fc16ea7a
}

func TestNewBeacon(t *testing.T) {
	r := require.New(t)
	p := &mockBeaconProvider{}
	b := NewBeacon(p, 10, log.NewDefault(t.Name()))
	r.Equal(p, b.beaconGetter)
	r.Equal(uint64(10), b.confidenceParam)
	r.NotNil(p, b.cache)
}<|MERGE_RESOLUTION|>--- conflicted
+++ resolved
@@ -13,16 +13,8 @@
 	value []byte
 }
 
-<<<<<<< HEAD
-func (mpp *mockPatternProvider) LayerContextuallyValidBlocks(layer types.LayerID) (map[types.BlockID]struct{}, error) {
-	if layer == types.GetEffectiveGenesis() {
-		return mpp.valGenesis, mpp.err
-	}
-	return mpp.val, mpp.err
-=======
 func (mbp mockBeaconProvider) GetBeacon(types.EpochID) []byte {
 	return mbp.value
->>>>>>> fc16ea7a
 }
 
 func TestBeacon_Value(t *testing.T) {
@@ -35,27 +27,6 @@
 	beaconValue := []byte{1, 2, 3, 4}
 	b.beaconGetter = &mockBeaconProvider{beaconValue}
 	b.confidenceParam = cfg.ConfidenceParam
-<<<<<<< HEAD
-	_, err := b.Value(100)
-	r.Error(err)
-	b.patternProvider = &mockPatternProvider{valGoodPtrn, genesisGoodPtrn, nil}
-	val, err := b.Value(100)
-	r.NoError(err)
-	r.Equal(calcValue(valGoodPtrn), val)
-	r.Equal(2, c.numGet)
-	r.Equal(1, c.numAdd)
-
-	// ensure cache
-	val, err = b.Value(100)
-	assert.NoError(t, err)
-	assert.Equal(t, calcValue(valGoodPtrn), val)
-	r.Equal(3, c.numGet)
-	r.Equal(1, c.numAdd)
-
-	val, err = b.Value(1)
-	assert.NoError(t, err)
-	assert.Equal(t, calcValue(genesisGoodPtrn), val)
-=======
 	val, err := b.Value(context.TODO(), 100)
 	r.NoError(err)
 	r.Equal(binary.LittleEndian.Uint32(beaconValue), val)
@@ -70,7 +41,6 @@
 
 	val, err = b.Value(context.TODO(), 1)
 	r.NoError(err)
->>>>>>> fc16ea7a
 }
 
 func TestNewBeacon(t *testing.T) {
