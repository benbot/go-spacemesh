--- conflicted
+++ resolved
@@ -1,13 +1,10 @@
 package hare
 
 import (
-<<<<<<< HEAD
+	"context"
 	"crypto/sha256"
 	"encoding/binary"
 	"fmt"
-=======
-	"context"
->>>>>>> 55957a81
 	"github.com/spacemeshos/go-spacemesh/common/types"
 	"github.com/spacemeshos/go-spacemesh/log"
 	"math"
@@ -41,15 +38,11 @@
 	logger := pre.logger.WithContext(ctx)
 
 	pub := msg.PubKey
-<<<<<<< HEAD
 
 	// check for winning VRF
 	sha := sha256.Sum256(msg.InnerMsg.RoleProof)
 	shaUint32 := binary.LittleEndian.Uint32(sha[:4])
-	pre.logger.With().Debug("received preround message",
-=======
 	logger.With().Debug("received preround message",
->>>>>>> 55957a81
 		log.String("sender_id", pub.ShortString()),
 		log.Int("num_values", len(msg.InnerMsg.Values)),
 		log.String("vrf_value", fmt.Sprintf("%x", shaUint32)))
