--- conflicted
+++ resolved
@@ -1,8 +1,5 @@
-<<<<<<< HEAD
 !bin/bash
-=======
-#!/bin/bash -e
->>>>>>> 81f20a1e
+
 res=$(find . -not -path ./vendor/ -not -path ./.git/ -not -path ./.idea/ -type d -name "pb")
 #echo $res
 while read -r p; do
