--- conflicted
+++ resolved
@@ -177,7 +177,6 @@
 	return h.Sum32()
 }
 
-<<<<<<< HEAD
 // Validate is required to conform to the Rolacle interface, but should never be called.
 func (fo *FixedRolacle) Validate(types.LayerID, int32, int, types.NodeID, []byte, uint16) (bool, error) {
 	panic("implement me!")
@@ -193,11 +192,7 @@
 }
 
 // eligible returns whether the specific NodeID is eligible for layer in round and committee size.
-func (fo *FixedRolacle) eligible(layer types.LayerID, round int32, committeeSize int, id types.NodeID, sig []byte) (bool, error) {
-=======
-// Eligible returns whether the specific NodeID is eligible for layer in roudn and committee size.
-func (fo *FixedRolacle) Eligible(ctx context.Context, layer types.LayerID, round int32, committeeSize int, id types.NodeID, sig []byte) (bool, error) {
->>>>>>> 55957a81
+func (fo *FixedRolacle) eligible(ctx context.Context, layer types.LayerID, round int32, committeeSize int, id types.NodeID, sig []byte) (bool, error) {
 	fo.mapRW.RLock()
 	total := len(fo.honest) + len(fo.faulty) // safe since len >= 0
 	fo.mapRW.RUnlock()
