--- conflicted
+++ resolved
@@ -2,12 +2,9 @@
 package service
 
 import (
-<<<<<<< HEAD
+	"context"
 	"net"
 
-=======
-	"context"
->>>>>>> 55957a81
 	"github.com/spacemeshos/go-spacemesh/p2p/p2pcrypto"
 	"github.com/spacemeshos/go-spacemesh/priorityq"
 )
