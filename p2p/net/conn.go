--- conflicted
+++ resolved
@@ -3,11 +3,8 @@
 import (
 	"errors"
 	"github.com/spacemeshos/go-spacemesh/log"
-<<<<<<< HEAD
 	"github.com/spacemeshos/go-spacemesh/p2p/delimited"
-=======
 	"github.com/spacemeshos/go-spacemesh/p2p/config"
->>>>>>> e6165dd1
 	"github.com/spacemeshos/go-spacemesh/p2p/metrics"
 	"github.com/spacemeshos/go-spacemesh/p2p/p2pcrypto"
 	"time"
@@ -58,7 +55,6 @@
 // A network connection supporting full-duplex messaging
 type FormattedConnection struct {
 	// metadata for logging / debugging
-<<<<<<< HEAD
 	logger     log.Log
 	id         string // uuid for logging
 	created    time.Time
@@ -74,20 +70,8 @@
 
 	closed bool
 	close  io.Closer
-=======
-	logger       log.Log
-	id           string // uuid for logging
-	created      time.Time
-	remotePub    p2pcrypto.PublicKey
-	remoteAddr   net.Addr
-	closeChan    chan struct{}
-	formatter    wire.Formatter // format messages in some way
-	networker    networker      // network context
-	session      NetworkSession
-	closeOnce    sync.Once
-	closed       bool
+
 	msgSizeLimit int
->>>>>>> e6165dd1
 }
 
 type networker interface {
@@ -112,9 +96,8 @@
 }
 
 // Create a new connection wrapping a net.Conn with a provided connection manager
-<<<<<<< HEAD
 func newConnection(conn readWriteCloseAddresser, netw networker,
-	remotePub p2pcrypto.PublicKey, session NetworkSession, log log.Log) *FormattedConnection {
+	remotePub p2pcrypto.PublicKey, session NetworkSession, msgSizeLimit int, log log.Log) *FormattedConnection {
 
 	// todo parametrize channel size - hard-coded for now
 	connection := &FormattedConnection{
@@ -128,23 +111,7 @@
 		close:      conn,
 		networker:  netw,
 		session:    session,
-=======
-func newConnection(conn readWriteCloseAddresser, netw networker, formatter wire.Formatter,
-	remotePub p2pcrypto.PublicKey, session NetworkSession, msgSizeLimit int, log log.Log) *FormattedConnection {
-
-	// todo parametrize channel size - hard-coded for now
-	connection := &FormattedConnection{
-		logger:       log,
-		id:           crypto.UUIDString(),
-		created:      time.Now(),
-		remotePub:    remotePub,
-		remoteAddr:   conn.RemoteAddr(),
-		formatter:    formatter,
-		networker:    netw,
-		session:      session,
-		closeChan:    make(chan struct{}),
 		msgSizeLimit: msgSizeLimit,
->>>>>>> e6165dd1
 	}
 
 	return connection
@@ -225,25 +192,9 @@
 	return c.closed
 }
 
-<<<<<<< HEAD
 var ErrTriedToSetupExistingConn = errors.New("tried to setup existing connection")
 var ErrIncomingSessionTimeout = errors.New("timeout waiting for handshake message")
-=======
-func (c *FormattedConnection) shutdown(err error) {
-	c.closed = true
-	c.logger.Debug("Shutting down conn with %v err=%v", c.RemotePublicKey().String(), err)
-	if err != ErrConnectionClosed {
-		c.networker.publishClosingConnection(c)
-	}
-	c.formatter.Close()
-}
-
-var (
-	ErrTriedToSetupExistingConn = errors.New("tried to setup existing connection")
-	ErrIncomingSessionTimeout   = errors.New("timeout waiting for handshake message")
-	ErrMsgExceededLimit         = errors.New("message size exceeded limit")
-)
->>>>>>> e6165dd1
+var ErrMsgExceededLimit         = errors.New("message size exceeded limit")
 
 func (c *FormattedConnection) setupIncoming(timeout time.Duration) error {
 	be := make(chan struct {
@@ -267,12 +218,11 @@
 		msg := msgbe.b
 		err := msgbe.e
 
-<<<<<<< HEAD
 		if err != nil {
 			c.Close()
 			return err
 		}
-=======
+
 		if c.msgSizeLimit != config.UnlimitedMsgSize && len(msg) > c.msgSizeLimit {
 			c.logger.With().Error("setupIncoming: message is too big",
 				log.Int("limit", c.msgSizeLimit), log.Int("actual", len(msg)))
@@ -280,7 +230,6 @@
 			break
 		}
 
->>>>>>> e6165dd1
 		if c.session == nil {
 			err = c.networker.HandlePreSessionIncomingMessage(c, msg)
 			if err != nil {
