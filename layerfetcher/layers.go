--- conflicted
+++ resolved
@@ -2,11 +2,8 @@
 package layerfetcher
 
 import (
-<<<<<<< HEAD
 	"errors"
-=======
 	"context"
->>>>>>> 55957a81
 	"fmt"
 	"sync"
 
@@ -62,13 +59,8 @@
 // network defines network capabilities used
 type network interface {
 	GetPeers() []p2ppeers.Peer
-<<<<<<< HEAD
-	SendRequest(msgType server.MessageType, payload []byte, address p2pcrypto.PublicKey, resHandler func(msg []byte), timeoutHandler func(err error)) error
+	SendRequest(ctx context.Context, msgType server.MessageType, payload []byte, address p2pcrypto.PublicKey, resHandler func(msg []byte), timeoutHandler func(err error)) error
 	Close()
-=======
-	GetRandomPeer() p2ppeers.Peer
-	SendRequest(ctx context.Context, msgType server.MessageType, payload []byte, address p2pcrypto.PublicKey, resHandler func(msg []byte), timeoutHandler func(err error)) error
->>>>>>> 55957a81
 }
 
 var emptyHash = types.Hash32{}
@@ -103,7 +95,6 @@
 	GoldenATXID    types.ATXID
 }
 
-<<<<<<< HEAD
 // DefaultConfig returns default configuration for layer fetching logic
 func DefaultConfig() Config {
 	return Config{RequestTimeout: 10}
@@ -137,8 +128,6 @@
 	return l
 }
 
-=======
->>>>>>> 55957a81
 // DB hints per DB
 const (
 	BlockDB fetch.Hint = "blocksDB"
@@ -231,14 +220,9 @@
 // get layer hash from corresponding peer
 // fetch block ids from all peers
 // fetch ATXs and Txs per block
-<<<<<<< HEAD
-func (l *Logic) PollLayer(layer types.LayerID) chan LayerPromiseResult {
+func (l *Logic) PollLayer(ctx context.Context, layer types.LayerID) chan LayerPromiseResult {
 	l.log.Info("polling for layer %v", layer)
 	result := make(chan LayerPromiseResult, 1)
-=======
-func (l *Logic) PollLayer(ctx context.Context, layer types.LayerID) chan LayerPromiseResult {
-	result := make(chan LayerPromiseResult)
->>>>>>> 55957a81
 
 	l.layerResM.Lock()
 	l.layerResultsChannels[layer] = append(l.layerResultsChannels[layer], result)
@@ -252,28 +236,15 @@
 		// so that it could request relevant block ids from the same peer
 		peer := p
 		receiveForPeerFunc := func(b []byte) {
-<<<<<<< HEAD
-			l.receiveLayerHash(layer, peer, len(peers), b, nil)
+			l.receiveLayerHash(ctx, layer, peer, len(peers), b, nil)
 		}
 
 		timeoutFunc := func(err error) {
-			l.receiveLayerHash(layer, peer, len(peers), nil, err)
-		}
-		l.log.Debug("asking for message type %v from peer %v", LayerHashMsg, p.String())
-		err := l.net.SendRequest(LayerHashMsg, layer.Bytes(), peer, receiveForPeerFunc, timeoutFunc)
-		if err != nil {
-			l.receiveLayerHash(layer, peer, len(peers), nil, err)
-=======
-			l.receiveLayerHash(ctx, layer, p, len(peers), b, nil)
-		}
-
-		timeoutFunc := func(err error) {
-			l.receiveLayerHash(ctx, layer, p, len(peers), nil, err)
+			l.receiveLayerHash(ctx, layer, peer, len(peers), nil, err)
 		}
 		err := l.net.SendRequest(ctx, LayerBlocksDB, layer.Bytes(), p, receiveForPeerFunc, timeoutFunc)
 		if err != nil {
-			l.receiveLayerHash(ctx, layer, p, len(peers), nil, err)
->>>>>>> 55957a81
+			l.receiveLayerHash(ctx, layer, peer, len(peers), nil, err)
 		}
 	}
 	return result
@@ -281,17 +252,7 @@
 
 // receiver function for block hash result per layer, this function aggregates all responses from all peers
 // and then unifies them. it also fails if a threshold of failed calls to peers have been reached
-<<<<<<< HEAD
-func (l *Logic) receiveLayerHash(id types.LayerID, p p2ppeers.Peer, peers int, data []byte, err error) {
-=======
 func (l *Logic) receiveLayerHash(ctx context.Context, id types.LayerID, p p2ppeers.Peer, peers int, data []byte, err error) {
-	hash := types.Hash32{}
-	// if no error from peer, try to parse data
-	if err == nil {
-		hash = types.BytesToHash(data)
-	}
-
->>>>>>> 55957a81
 	// log result for peer
 	l.layerHashResM.Lock()
 	if _, ok := l.layerHashResults[id]; !ok {
@@ -351,33 +312,20 @@
 	//todo: think if we should aggregate or ask from multiple peers to have some redundancy in requests
 	for hash, peer := range hashes {
 		if hash == emptyHash {
-			l.receiveBlockHashes(id, nil, len(hashes), ErrZeroLayer)
+			l.receiveBlockHashes(ctx,id, nil, len(hashes), ErrZeroLayer)
 			continue
 		}
 		//build receiver function
 		receiveForPeerFunc := func(data []byte) {
-<<<<<<< HEAD
-			l.receiveBlockHashes(id, data, len(hashes), nil)
+			l.receiveBlockHashes(ctx, id, data, len(hashes), nil)
 		}
 		remainingPeers := 0
 		errFunc := func(err error) {
-			l.receiveBlockHashes(id, nil, len(hashes), err)
-		}
-		l.log.Debug("asking for message type %v from peer %v", LayerHashMsg, p.String())
-		err := l.net.SendRequest(LayerBlocksMsg, hash.Bytes(), peer[remainingPeers], receiveForPeerFunc, errFunc)
-		if err != nil {
-			l.receiveBlockHashes(id, nil, len(hashes), err)
-=======
-			l.receiveBlockHashes(ctx, id, data, nil)
-		}
-		remainingPeers := 0
-		errFunc := func(err error) {
-			l.receiveBlockHashes(ctx, id, nil, err)
+			l.receiveBlockHashes(ctx, id, nil, len(hashes), err)
 		}
 		err := l.net.SendRequest(ctx, LayerHashDB, hash.Bytes(), peer[remainingPeers], receiveForPeerFunc, errFunc)
 		if err != nil {
-			l.receiveBlockHashes(ctx, id, nil, err)
->>>>>>> 55957a81
+			l.receiveBlockHashes(ctx, id, nil, len(hashes), err)
 		}
 	}
 
@@ -425,11 +373,7 @@
 }
 
 // receiveBlockHashes is called when receiving block hashes for specified layer layer from remote peer
-<<<<<<< HEAD
-func (l *Logic) receiveBlockHashes(layer types.LayerID, data []byte, expectedResults int, extErr error) {
-=======
-func (l *Logic) receiveBlockHashes(ctx context.Context, layer types.LayerID, data []byte, extErr error) {
->>>>>>> 55957a81
+func (l *Logic) receiveBlockHashes(ctx context.Context, layer types.LayerID, data []byte, expectedResults int, extErr error) {
 	//if we failed getting layer data - notify
 	if extErr != nil {
 		l.log.Error("received error for layer id %v", extErr)
@@ -446,36 +390,25 @@
 			return
 		}
 
-<<<<<<< HEAD
 		// fetch all blocks
-		retErr := l.GetBlocks(blocks.Blocks)
+		retErr := l.GetBlocks(ctx, blocks.Blocks)
 		// if there is an error this means that the entire layer cannot be validated and therefore sync should fail
 		if retErr != nil {
 			l.log.Error("received error for layer id %v", retErr)
 		}
-=======
-	// fetch all blocks
-	retErr := l.GetBlocks(ctx, blocks.Blocks)
-	// if there is an error this means that the entire layer cannot be validated and therefore sync should fail
-	if retErr != nil {
-		l.notifyLayerPromiseResult(layer, retErr)
->>>>>>> 55957a81
 	}
 
 	// here we need to update layer hash
 	l.notifyLayerPromiseResult(layer, expectedResults, nil)
 }
 
-<<<<<<< HEAD
 type epochAtxRes struct {
 	Error error
 	Atxs  []types.ATXID
 }
 
-=======
->>>>>>> 55957a81
 // GetEpochATXs fetches all atxs received by peer for given layer
-func (l *Logic) GetEpochATXs(id types.EpochID) error {
+func (l *Logic) GetEpochATXs(ctx context.Context,id types.EpochID) error {
 	resCh := make(chan epochAtxRes, 1)
 
 	//build receiver function
@@ -493,7 +426,7 @@
 			Atxs:  nil,
 		}
 	}
-	err := l.net.SendRequest(atxIDsMsg, id.ToBytes(), fetch.GetRandomPeer(l.net.GetPeers()), receiveForPeerFunc, errFunc)
+	err := l.net.SendRequest(ctx, atxIDsMsg, id.ToBytes(), fetch.GetRandomPeer(l.net.GetPeers()), receiveForPeerFunc, errFunc)
 	if err != nil {
 		return err
 	}
@@ -555,8 +488,7 @@
 }
 
 // FetchAtx returns error if ATX was not found
-<<<<<<< HEAD
-func (l *Logic) FetchAtx(id types.ATXID) error {
+func (l *Logic) FetchAtx(ctx context.Context, id types.ATXID) error {
 	f := Future{l.fetcher.GetHash(id.Hash32(), ATXDB, true), nil}
 	if f.Result().Err != nil {
 		return f.Result().Err
@@ -568,7 +500,7 @@
 }
 
 // FetchBlock gets data for a single block id and validates it
-func (l *Logic) FetchBlock(id types.BlockID) error {
+func (l *Logic) FetchBlock(ctx context.Context, id types.BlockID) error {
 	res, open := <-l.fetcher.GetHash(id.AsHash32(), BlockDB, false)
 	if !open {
 		return fmt.Errorf("stopped on call for id %v", id.String())
@@ -577,18 +509,8 @@
 		return res.Err
 	}
 	if !res.IsLocal {
-		return l.blockHandler.HandleBlockData(res.Data, l)
-	}
-=======
-func (l *Logic) FetchAtx(ctx context.Context, id types.ATXID) error {
-	f := Future{l.fetcher.GetHash(id.Hash32(), fetch.Hint(strconv.Itoa(BlockDB)), true)}
-	return f.Result()
-}
-
-// FetchBlock gets data for a single block id and validates it
-func (l *Logic) FetchBlock(ctx context.Context, id types.BlockID) error {
-	res := <-l.fetcher.GetHash(id.AsHash32(), fetch.Hint(strconv.Itoa(BlockDB)), true)
->>>>>>> 55957a81
+		return l.blockHandler.HandleBlockData(ctx, res.Data, l)
+	}
 	return res.Err
 }
 
@@ -618,17 +540,12 @@
 
 // GetBlocks gets the data for given block ids and validates the blocks. returns an error if a single atx failed to be fetched
 // or validated
-<<<<<<< HEAD
-func (l *Logic) GetBlocks(IDs []types.BlockID) error {
+func (l *Logic) GetBlocks(ctx context.Context, IDs []types.BlockID) error {
 	l.log.Info("requesting %v blocks from peer", len(IDs))
-=======
-func (l *Logic) GetBlocks(ctx context.Context, IDs []types.BlockID) error {
->>>>>>> 55957a81
 	hashes := make([]types.Hash32, 0, len(IDs))
 	for _, blockID := range IDs {
 		hashes = append(hashes, blockID.AsHash32())
 	}
-<<<<<<< HEAD
 	results := l.fetcher.GetHashes(hashes, BlockDB, false)
 	for hash, resC := range results {
 		res, open := <-resC
@@ -641,18 +558,10 @@
 			continue
 		}
 		if !res.IsLocal {
-			err := l.blockReceiveFunc(res.Data)
+			err := l.blockReceiveFunc(ctx, res.Data)
 			if err != nil {
 				return err
 			}
-=======
-	results := l.fetcher.GetHashes(hashes, fetch.Hint(strconv.Itoa(BlockDB)), true)
-	for _, resC := range results {
-		res := <-resC
-		err := l.blockReceiveFunc(ctx, res.Data)
-		if err != nil {
-			return err
->>>>>>> 55957a81
 		}
 	}
 	return nil
@@ -682,14 +591,9 @@
 }
 
 // GetPoetProof gets poet proof from remote peer
-<<<<<<< HEAD
-func (l *Logic) GetPoetProof(id types.Hash32) error {
+func (l *Logic) GetPoetProof(ctx context.Context, id types.Hash32) error {
 	l.log.Info("getting proof %v", id.ShortString())
 	res := <-l.fetcher.GetHash(id, POETDB, false)
-=======
-func (l *Logic) GetPoetProof(ctx context.Context, id types.Hash32) error {
-	res := <-l.fetcher.GetHash(id, fetch.Hint(strconv.Itoa(POETDB)), true)
->>>>>>> 55957a81
 	if res.Err != nil {
 		return res.Err
 	}
