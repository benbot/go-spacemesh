package sync

import (
	"context"
	"errors"
	"fmt"
	fetch2 "github.com/spacemeshos/go-spacemesh/fetch"
	"github.com/spacemeshos/go-spacemesh/layerfetcher"
	"math/big"
	"os"
	"path/filepath"
	"strconv"
	"sync/atomic"
	"testing"
	"time"

	xdr "github.com/nullstyle/go-xdr/xdr3"
	"github.com/spacemeshos/sha256-simd"
	"github.com/stretchr/testify/assert"
	"github.com/stretchr/testify/require"
	"github.com/stretchr/testify/suite"

	"github.com/spacemeshos/go-spacemesh/activation"
	"github.com/spacemeshos/go-spacemesh/common/types"
	"github.com/spacemeshos/go-spacemesh/database"
	"github.com/spacemeshos/go-spacemesh/log"
	"github.com/spacemeshos/go-spacemesh/mesh"
	"github.com/spacemeshos/go-spacemesh/p2p"
	p2ppeers "github.com/spacemeshos/go-spacemesh/p2p/peers"
	"github.com/spacemeshos/go-spacemesh/p2p/service"
	"github.com/spacemeshos/go-spacemesh/rand"
	"github.com/spacemeshos/go-spacemesh/signing"
	"github.com/spacemeshos/go-spacemesh/state"
	"github.com/spacemeshos/go-spacemesh/timesync"
)

var (
	goldenATXID = types.ATXID(types.HexToHash32("77777"))
	conf        = Configuration{1000, 1, 300, 500 * time.Millisecond, 200 * time.Millisecond, 10 * time.Hour, 100, 5, false, goldenATXID}
)

func init() {
	types.SetLayersPerEpoch(3)
	rand.Seed(time.Now().UnixNano())
}

type fetchMock struct {
}

func (f fetchMock) PollLayer(layer types.LayerID) chan layerfetcher.LayerPromiseResult {
	return nil
}

func (f fetchMock) GetAtxs(IDs []types.ATXID) error {
	return nil
}

func (f fetchMock) GetEpochATXs(id types.EpochID) error {
	return nil
}

func (f fetchMock) GetBlocks(IDs []types.BlockID) error {
	return nil
}

func (f fetchMock) FetchBlock(ID types.BlockID) error {
	return nil
}

func (f fetchMock) GetPoetProof(id types.Hash32) error {
	return nil
}

type alwaysOkAtxDb struct {
}

func (alwaysOkAtxDb) ProcessAtx(atx *types.ActivationTx) error {
	return nil
}

func (alwaysOkAtxDb) GetFullAtx(id types.ATXID) (*types.ActivationTx, error) {
	return &types.ActivationTx{}, nil
}

func (alwaysOkAtxDb) GetEpochAtxs(epochID types.EpochID) (atxs []types.ATXID) {
	return []types.ATXID{*types.EmptyATXID}
}

type PeersMock struct {
	getPeers func() []p2ppeers.Peer
}

func (pm PeersMock) GetPeers() []p2ppeers.Peer {
	return pm.getPeers()
}

func (pm PeersMock) Close() {
	return
}

type storeMock struct {
	store  map[types.Hash32][]byte
	blocks map[types.Hash32]*types.Block
	msh    *mesh.Mesh
}

func (s storeMock) GetLayerHash(ID types.LayerID) types.Hash32 {
	return types.Hash32{}
}

func (s storeMock) GetLayerHashBlocks(hash types.Hash32) []types.BlockID {
	return []types.BlockID{}
}

func (s storeMock) GetLayerVerifyingVector(hash types.Hash32) []types.BlockID {
	return []types.BlockID{}
}

func (s storeMock) HandleTxSyncData(data []byte) error {
	return nil
}

func (s storeMock) GetEpochAtxs(epochID types.EpochID) (atxs []types.ATXID) {
	return nil
}

func (s storeMock) HasProof(proofRef []byte) bool {
	return true
}

func (s storeMock) ValidateAndStore(proofMessage *types.PoetProofMessage) error {
	return nil
}

func (s storeMock) ValidateAndStoreMsg(data []byte) error {
	return nil
}

func (s storeMock) HandleAtxData(ctx context.Context, data []byte, syncer service.Fetcher) error {
	return nil
}

func (s *storeMock) HandleBlockData(ctx context.Context, data []byte, fetcher service.Fetcher) error {
	var b types.Block

	err := types.BytesToInterface(data, &b)

	if err != nil {
		return err
	}
	b.Initialize()
	s.blocks[b.ID().AsHash32()] = &b

	return s.msh.AddBlock(&b)
}

const (
	levelDB        = "LevelDB"
	memoryDB       = "MemoryDB"
	Path           = "../tmp/sync/"
	layersPerEpoch = 10
)

var (
	tx1 = tx()
	tx2 = tx()
	tx3 = tx()
	tx4 = tx()
	tx5 = tx()
	tx6 = tx()
	tx7 = tx()
	tx8 = tx()
)

var commitment = &types.PostProof{
	Challenge:    []byte(nil),
	MerkleRoot:   []byte("1"),
	ProofNodes:   [][]byte(nil),
	ProvenLeaves: [][]byte(nil),
}

func newMemPoetDb() poetDb {
	return activation.NewPoetDb(database.NewMemDatabase(), log.NewDefault("poetDb"))
}

func newMockPoetDb() poetDb {
	return &poetDbMock{make(map[types.Hash32][]byte)}
}

func SyncMockFactory(number int, conf Configuration, name string, dbType string, poetDb func() poetDb) (syncs []*Syncer, p2ps []*service.Node, ticker *timesync.TimeClock) {
	tick := 200 * time.Millisecond
	timer := timesync.RealClock{}
	ticker = timesync.NewClock(timer, tick, timer.Now().Add(tick*-4), log.NewDefault("clock"))
	syncs, p2ps = SyncMockFactoryManClock(number, conf, name, dbType, poetDb, ticker)
	ticker.StartNotifying()
	return syncs, p2ps, ticker
}

func SyncMockFactoryManClock(number int, conf Configuration, name string, dbType string, poetDb func() poetDb, ticker ticker) ([]*Syncer, []*service.Node) {
	nodes := make([]*Syncer, 0, number)
	p2ps := make([]*service.Node, 0, number)
	sim := service.NewSimulator()
	for i := 0; i < number; i++ {
		net := sim.NewNode()
		name := fmt.Sprintf(name+"_%d", i)
		l := log.NewDefault(name)
		blockValidator := blockEligibilityValidatorMock{}
		txpool := state.NewTxMemPool()
		atxpool := activation.NewAtxMemPool()
		atxDB := database.NewMemDatabase()
		f := fetch2.NewFetch(context.TODO(), fetch2.DefaultConfig(), net, l)
		msh := getMesh(dbType, Path+name+"_"+time.Now().String(), atxDB)
		store := &storeMock{
			msh:    msh,
			blocks: make(map[types.Hash32]*types.Block),
		}
		layerFetcher := layerfetcher.NewLogic(context.TODO(), layerfetcher.Config{RequestTimeout: 3}, store, store, store, store, store, net, f, msh, l)
		poetDB := database.NewMemDatabase()
		poet := activation.NewPoetDb(poetDB, log.NewDefault("poetDb"))
		//poet := poetDb()
		layerFetcher.AddDBs(msh.Blocks(), atxDB, msh.Transactions(), poetDB, msh.InputVector())
		layerFetcher.Start()

		sync := NewSync(context.TODO(), net, msh, txpool, atxpool, blockValidator, poet, conf, ticker, layerFetcher, l)
		nodes = append(nodes, sync)
		p2ps = append(p2ps, net)
	}
	return nodes, p2ps
}

type mockBlocksProvider struct {
	mp map[types.BlockID]struct{}
}

func (mbp mockBlocksProvider) GetGoodPatternBlocks(layer types.LayerID) (map[types.BlockID]struct{}, error) {
	return nil, errors.New("not implemented")
}

var rewardConf = mesh.Config{
	BaseReward: big.NewInt(5000),
}

func getMeshWithLevelDB(id string) *mesh.Mesh {
	lg := log.NewDefault(id)
	mshdb, _ := mesh.NewPersistentMeshDB(id, 5, lg)
	atxdbStore, _ := database.NewLDBDatabase(id+"atx", 0, 0, lg.WithOptions(log.Nop))
	atxdb := activation.NewDB(atxdbStore, &mockIStore{}, mshdb, layersPerEpoch, goldenATXID, &validatorMock{}, lg.WithOptions(log.Nop))
	return mesh.NewMesh(mshdb, atxdb, rewardConf, &meshValidatorMock{}, &mockTxMemPool{}, &mockState{}, lg.WithOptions(log.Nop))
}

func persistenceTeardown() {
	os.RemoveAll(Path)
}

func getMeshWithMemoryDB(id string, atxDb database.Database) *mesh.Mesh {
	lg := log.NewDefault(id)
	mshdb := mesh.NewMemMeshDB(lg)
	if atxDb == nil {
		atxDb = database.NewMemDatabase()
	}
	atxdb := activation.NewDB(atxDb, &mockIStore{}, mshdb, layersPerEpoch, goldenATXID, &validatorMock{}, lg.WithName("atxDB"))
	return mesh.NewMesh(mshdb, atxdb, rewardConf, &meshValidatorMock{}, &mockTxMemPool{}, &mockState{}, lg)
}

func getMesh(dbType, id string, atxDB database.Database) *mesh.Mesh {
	if dbType == levelDB {
		return getMeshWithLevelDB(id)
	}

	return getMeshWithMemoryDB(id, atxDB)
}

func addTxsToPool(pool txMemPool, txs []*types.Transaction) {
	for _, t := range txs {
		pool.Put(t.ID(), t)
	}
}

func TestSyncer_Start(t *testing.T) {
	syncs, _, clock := SyncMockFactory(2, conf, t.Name(), memoryDB, newMockPoetDb)
	defer clock.Close()
	syn := syncs[0]

	syn.Start(context.TODO())
	syn.Start(context.TODO())
	syn.Close()
	syn.Start(context.TODO())
}

func createBlock(activationTx types.ActivationTx, signer *signing.EdSigner) *types.Block {
	block1 := types.NewExistingBlock(1, []byte(rand.String(8)), nil)
	block1.ATXID = activationTx.ID()
	block1.ActiveSet = &[]types.ATXID{activationTx.ID()}
	block1.Signature = signer.Sign(block1.Bytes())
	block1.Initialize()
	return block1
}

func TestSyncer_Close(t *testing.T) {
	types.SetLayersPerEpoch(3)
	syncs, _, clock := SyncMockFactory(2, conf, t.Name(), memoryDB, newMockPoetDb)
	defer clock.Close()
	sync := syncs[0]
	sync1 := syncs[1]

	block := types.NewExistingBlock(1, []byte(rand.String(8)), nil)
	block.TxIDs = append(block.TxIDs, tx1.ID())
	//block.ATXIDs = append(block.ATXIDs, atx1)

	sync1.AddBlockWithTxs(block)
	sync1.Close()
	sync.Start(context.TODO())
	sync.Close()
	_, ok := <-sync.forceSync
	assert.True(t, !ok, "channel 'forceSync' still open")
	_, ok = <-sync.exit
	assert.True(t, !ok, "channel 'exit' still open")
}

/*
func TestSyncProtocol_BlockRequest(t *testing.T) {
	signer := signing.NewEdSigner()
	atx1 := atx(signer.PublicKey().String())
	err := activation.SignAtx(signer, atx1)
	assert.NoError(t, err)
	syncs, nodes, _ := SyncMockFactory(2, conf, t.Name(), memoryDB, newMockPoetDb)
	syncObj := syncs[0]
	defer syncObj.Close()
	syncObj2 := syncs[1]
	defer syncObj2.Close()
	block := types.NewExistingBlock(1, []byte(rand.String(8)), nil)
	addTxsToPool(syncObj.txpool, []*types.Transaction{tx1})

	syncObj.AddBlockWithTxs(block)
	syncObj2.peers = getPeersMock([]p2ppeers.Peer{nodes[0].PublicKey()})

	ch := make(chan fetchRequest, 1)
	ch <- fetchRequest{ids: []types.Hash32{block.Hash32()}}

	output := fetchWithFactory(context.TODO(), newFetchWorker(context.TODO(), syncObj2, 1, newFetchReqFactory(blockMsg, blocksAsItems), ch, ""))

	timeout := time.NewTimer(2 * time.Second)
	emptyID := types.BlockID{}
	select {
	case a := <-output:
		assert.NotEqual(t, a.(fetchJob).items[0].(*types.Block).ID(), emptyID, "id not set")
		assert.Equal(t, a.(fetchJob).ids[0], block.Hash32(), "wrong block")
	case <-timeout.C:
		assert.Fail(t, "no message received on channel")
	}
}

func TestSyncProtocol_LayerHashRequest(t *testing.T) {
	syncs, nodes, _ := SyncMockFactory(2, conf, t.Name(), memoryDB, newMockPoetDb)
	signer := signing.NewEdSigner()
	atx1 := atx(signer.PublicKey().String())
	err := activation.SignAtx(signer, atx1)
	assert.NoError(t, err)
	syncObj1 := syncs[0]
	defer syncObj1.Close()
	syncObj2 := syncs[1]
	defer syncObj2.Close()
	lid := types.LayerID(1)
	block := types.NewExistingBlock(1, []byte(rand.String(8)), nil)
	addTxsToPool(syncObj1.txpool, []*types.Transaction{tx1})
	syncObj1.AddBlockWithTxs(block)
	timeout := time.NewTimer(2 * time.Second)

	wrk := newPeersWorker(context.TODO(), syncObj2, []p2ppeers.Peer{nodes[0].PublicKey()}, &sync.Once{}, hashReqFactory(lid))
	go wrk.Work(context.TODO())

	select {
	case <-wrk.output:
		return
	case <-timeout.C:
		assert.Fail(t, "no message received on channel")
	}
}*/

func TestSyncProtocol_FetchInputVector(t *testing.T) {
	r := require.New(t)

	syncs, nodes, clock := SyncMockFactory(2, conf, t.Name(), memoryDB, newMemPoetDb)
	defer clock.Close()
	s0 := syncs[0]
	s1 := syncs[1]
	s1.peers = getPeersMock([]p2ppeers.Peer{nodes[0].PublicKey()})

	input := []types.BlockID{types.RandomBlockID(), types.RandomBlockID(), types.RandomBlockID(), types.RandomBlockID()}

	_, err := types.InterfaceToBytes(input)
	r.NoError(err)
	r.NoError(s0.SaveLayerInputVectorByID(1, input))

	got, err := s0.GetLayerInputVectorByID(1)
	r.NoError(err)
	r.Equal(input, got)
	//
	err = s1.GetInputVector(types.LayerID(1))
	r.NoError(err)
	bids, err := s1.GetLayerInputVectorByID(1)
	r.NoError(err)
	r.Equal(input, got)
	require.Equal(t, bids, input)
}

func TestSyncer_FetchPoetProofAvailableAndValid(t *testing.T) {
	r := require.New(t)

	syncs, nodes, clock := SyncMockFactory(2, conf, t.Name(), memoryDB, newMemPoetDb)
	defer clock.Close()
	s0 := syncs[0]
	s1 := syncs[1]
	s1.peers = getPeersMock([]p2ppeers.Peer{nodes[0].PublicKey()})

	proofMessage := makePoetProofMessage(t)

	err := s0.poetDb.ValidateAndStore(&proofMessage)
	r.NoError(err)

	poetProofBytes, err := types.InterfaceToBytes(&proofMessage.PoetProof)
	r.NoError(err)
	ref := sha256.Sum256(poetProofBytes)
	s0.fetcher.Start()
	defer s0.fetcher.Close()
	s1.fetcher.Start()
	defer s1.fetcher.Close()
	log.Info("new code")
	err = s1.GetPoetProof(context.TODO(), types.CalcHash32(ref[:]))
	r.NoError(err)
}

func TestSyncer_SyncAtxs_FetchPoetProof(t *testing.T) {
	r := require.New(t)
	signer := signing.NewEdSigner()
	syncs, nodes, clock := SyncMockFactory(2, conf, t.Name(), memoryDB, newMemPoetDb)
	defer clock.Close()
	s0 := syncs[0]
	s1 := syncs[1]
	s1.peers = getPeersMock([]p2ppeers.Peer{nodes[0].PublicKey()})

	// Store a poet proof and a respective atx in s0.

	proofMessage := makePoetProofMessage(t)

	err := s0.poetDb.ValidateAndStore(&proofMessage)
	r.NoError(err)

	poetProofBytes, err := types.InterfaceToBytes(&proofMessage.PoetProof)
	r.NoError(err)
	poetRef := sha256.Sum256(poetProofBytes)

	atx1 := atx(signer.PublicKey().String())
	atx1.Nipst.PostProof.Challenge = poetRef[:]
	err = activation.SignAtx(signer, atx1)
	r.NoError(err)
	err = s0.ProcessAtxs([]*types.ActivationTx{atx1})
	r.NoError(err)

	// Make sure that s1 syncAtxs would fetch the missing poet proof.

	/*r.False(s1.poetDb.HasProof(poetRef[:]))

	atxs, err := s1.atxQueue.handle(context.TODO(), []types.Hash32{atx1.Hash32()})
	r.NoError(err)
	r.Equal(1, len(atxs))

	_, found := atxs[atx1.Hash32()]
	r.True(found)

	r.True(s1.poetDb.HasProof(types.CalcHash32(poetRef[:]).Bytes()))*/
}

func makePoetProofMessage(t *testing.T) types.PoetProofMessage {
	r := require.New(t)
	file, err := os.Open(filepath.Join("..", "activation", "test_resources", "poet.proof"))
	r.NoError(err)

	var poetProof types.PoetProof
	_, err = xdr.Unmarshal(file, &poetProof)
	r.NoError(err)
	r.EqualValues([][]byte{[]byte("1"), []byte("2"), []byte("3")}, poetProof.Members)
	poetID := []byte("poet_id_12345")
	roundID := "1337"

	return types.PoetProofMessage{
		PoetProof:     poetProof,
		PoetServiceID: poetID,
		RoundID:       roundID,
		Signature:     nil,
	}
}

/*
func TestSyncProtocol_LayerIdsRequest(t *testing.T) {
	syncs, nodes, _ := SyncMockFactory(2, conf, t.Name(), memoryDB, newMockPoetDb)
	signer := signing.NewEdSigner()
	atx1 := atx(signer.PublicKey().String())
	atx2 := atx(signer.PublicKey().String())
	atx3 := atx(signer.PublicKey().String())
	atx4 := atx(signer.PublicKey().String())
	syncObj := syncs[0]
	defer syncObj.Close()
	syncObj1 := syncs[1]
	defer syncObj1.Close()
	lid := types.LayerID(1)
	layer := types.NewExistingLayer(lid, make([]*types.Block, 0, 10))
	block1 := types.NewExistingBlock(1, []byte(rand.String(8)), []types.TransactionID{tx1.ID()})
	addTxsToPool(syncObj1.txpool, []*types.Transaction{tx1, tx2, tx3, tx4})

	syncObj1.atxDb.ProcessAtx(atx1)
	syncObj1.atxDb.ProcessAtx(atx2)
	syncObj1.atxDb.ProcessAtx(atx3)
	syncObj1.atxDb.ProcessAtx(atx4)

	syncObj1.AddBlockWithTxs(block1)

	block2 := types.NewExistingBlock(1, []byte(rand.String(8)), []types.TransactionID{tx2.ID()})
	syncObj1.AddBlockWithTxs(block2)

	block3 := types.NewExistingBlock(1, []byte(rand.String(8)), []types.TransactionID{tx3.ID()})

	syncObj1.AddBlockWithTxs(block3)

	block4 := types.NewExistingBlock(1, []byte(rand.String(8)), []types.TransactionID{tx4.ID()})

	syncObj1.AddBlockWithTxs(block4)

	timeout := time.NewTimer(2 * time.Second)

	wrk := newPeersWorker(context.TODO(), syncObj, []p2ppeers.Peer{nodes[1].PublicKey()}, &sync.Once{}, layerIdsReqFactory(lid))
	go wrk.Work(context.TODO())

	select {
	case intr := <-wrk.output:
		ids := intr.([]types.BlockID)
		for _, a := range layer.Blocks() {
			found := false
			for _, id := range ids {
				if a.ID() == types.BlockID(id) {
					found = true
					break
				}
			}
			if !found {
				t.Error(errors.New("id list did not match"))
			}
		}
	case <-timeout.C:
		assert.Fail(t, "no message received on channel")
	}
}
*/

func TestSyncProtocol_FetchBlocks(t *testing.T) {
	syncs, nodes, clock := SyncMockFactory(2, conf, t.Name(), memoryDB, newMockPoetDb)
	defer clock.Close()
	signer := signing.NewEdSigner()
	atx1 := atx(signer.PublicKey().String())

	atx2 := atx(signer.PublicKey().String())
	atx3 := atx(signer.PublicKey().String())
	syncObj1 := syncs[0]
	defer syncObj1.Close()
	syncObj2 := syncs[1]
	defer syncObj2.Close()
	pm1 := getPeersMock([]p2ppeers.Peer{nodes[0].PublicKey()})
	syncObj1.Log.Info("started fetch_blocks")
	syncObj2.peers = pm1 //override peers with

	err := syncObj1.ProcessAtxs([]*types.ActivationTx{atx3})
	assert.NoError(t, err)
	block1 := types.NewExistingBlock(0, []byte(rand.String(8)), []types.TransactionID{tx1.ID(), tx2.ID(), tx3.ID(), tx4.ID(), tx5.ID(), tx6.ID(), tx7.ID(), tx8.ID()})
	block1.ATXID = atx3.ID()
	block2 := types.NewExistingBlock(1, []byte(rand.String(8)), []types.TransactionID{tx1.ID(), tx2.ID(), tx3.ID(), tx4.ID(), tx5.ID(), tx6.ID(), tx7.ID(), tx8.ID()})
	block2.ATXID = atx3.ID()
	block3 := types.NewExistingBlock(2, []byte(rand.String(8)), []types.TransactionID{tx1.ID(), tx2.ID(), tx3.ID(), tx4.ID(), tx5.ID(), tx6.ID(), tx7.ID(), tx8.ID()})
	block3.ATXID = atx3.ID()
	block1.Initialize()
	block2.Initialize()
	block3.Initialize()
	addTxsToPool(syncObj1.txpool, []*types.Transaction{tx1, tx2, tx3, tx4, tx5, tx6, tx7, tx8})
	syncObj1.atxDb.ProcessAtx(atx1)
	syncObj1.atxDb.ProcessAtx(atx2)
	syncObj1.atxDb.ProcessAtx(atx3)
	syncObj1.AddBlockWithTxs(block1)
	syncObj1.AddBlockWithTxs(block2)
	syncObj1.AddBlockWithTxs(block3)

	ch := make(chan []types.Hash32, 3)
	ch <- []types.Hash32{block1.Hash32()}
	ch <- []types.Hash32{block2.Hash32()}
	ch <- []types.Hash32{block3.Hash32()}
	close(ch)
}

func TestSyncProtocol_SyncNodes(t *testing.T) {
	syncs, nodes, ts := SyncMockFactory(3, conf, t.Name(), memoryDB, newMockPoetDb)
	defer ts.Close()
	pm1 := getPeersMock([]p2ppeers.Peer{nodes[2].PublicKey()})
	pm2 := getPeersMock([]p2ppeers.Peer{nodes[2].PublicKey()})
	pm3 := getPeersMock([]p2ppeers.Peer{nodes[0].PublicKey(), nodes[1].PublicKey()})
	syncObj1 := syncs[0]
	syncObj1.peers = pm1 //override peers with mock
	defer syncObj1.Close()

	syncObj2 := syncs[1]
	syncObj2.peers = pm2 //override peers with mock
	defer syncObj2.Close()

	syncObj3 := syncs[2]
	syncObj3.peers = pm3 //override peers with mock
	defer syncObj3.Close()
	defer ts.Close()

	signer := signing.NewEdSigner()

	block3 := types.NewExistingBlock(1, []byte(rand.String(8)), []types.TransactionID{tx1.ID(), tx2.ID(), tx3.ID()})
	block3.Signature = signer.Sign(block3.Bytes())
	block4 := types.NewExistingBlock(1, []byte(rand.String(8)), []types.TransactionID{tx1.ID(), tx2.ID(), tx3.ID()})
	block4.Signature = signer.Sign(block4.Bytes())
	block5 := types.NewExistingBlock(2, []byte(rand.String(8)), []types.TransactionID{tx1.ID(), tx2.ID(), tx3.ID()})
	block5.Signature = signer.Sign(block5.Bytes())
	block6 := types.NewExistingBlock(2, []byte(rand.String(8)), []types.TransactionID{tx1.ID(), tx2.ID(), tx3.ID()})
	block6.Signature = signer.Sign(block6.Bytes())
	block7 := types.NewExistingBlock(3, []byte(rand.String(8)), []types.TransactionID{tx4.ID(), tx5.ID(), tx6.ID()})
	block7.Signature = signer.Sign(block7.Bytes())
	block8 := types.NewExistingBlock(3, []byte(rand.String(8)), []types.TransactionID{tx4.ID(), tx5.ID(), tx6.ID()})
	block8.Signature = signer.Sign(block8.Bytes())
	block9 := types.NewExistingBlock(4, []byte(rand.String(8)), []types.TransactionID{tx7.ID(), tx8.ID()})
	block9.Signature = signer.Sign(block9.Bytes())
	block10 := types.NewExistingBlock(5, []byte(rand.String(8)), []types.TransactionID{tx7.ID(), tx8.ID()})
	block10.Signature = signer.Sign(block10.Bytes())

	addTxsToPool(syncObj1.txpool, []*types.Transaction{tx1, tx2, tx3, tx4, tx5, tx6, tx7, tx8})
	syncObj1.AddBlockWithTxs(block3)
	syncObj1.AddBlockWithTxs(block4)
	syncObj1.AddBlockWithTxs(block5)
	syncObj1.AddBlockWithTxs(block6)
	syncObj1.AddBlockWithTxs(block7)
	syncObj1.AddBlockWithTxs(block8)
	syncObj1.AddBlockWithTxs(block9)
	syncObj1.AddBlockWithTxs(block10)

	addTxsToPool(syncObj2.txpool, []*types.Transaction{tx1, tx2, tx3, tx4, tx5, tx6, tx7, tx8})
	syncObj2.AddBlockWithTxs(block3)
	syncObj2.AddBlockWithTxs(block4)
	syncObj2.AddBlockWithTxs(block5)
	syncObj2.AddBlockWithTxs(block6)
	syncObj2.AddBlockWithTxs(block7)
	syncObj2.AddBlockWithTxs(block8)
	syncObj2.AddBlockWithTxs(block9)
	syncObj2.AddBlockWithTxs(block10)

	syncObj1.getAndValidateLayer(context.TODO(), 1)
	syncObj1.getAndValidateLayer(context.TODO(), 2)
	syncObj1.getAndValidateLayer(context.TODO(), 3)
	syncObj1.getAndValidateLayer(context.TODO(), 4)
	syncObj1.getAndValidateLayer(context.TODO(), 5)

	syncObj2.getAndValidateLayer(context.TODO(), 1)
	syncObj2.getAndValidateLayer(context.TODO(), 2)
	syncObj2.getAndValidateLayer(context.TODO(), 3)
	syncObj2.getAndValidateLayer(context.TODO(), 4)
	syncObj2.getAndValidateLayer(context.TODO(), 5)

	syncObj3.SyncInterval = time.Millisecond * 20
	syncObj3.Start(context.TODO())

	timeout := time.After(5 * time.Second)

	//Keep trying until we're timed out or got a result or got an error
loop:
	for {
		select {
		// Got a timeout! fail with a timeout error
		case <-timeout:
			t.Error("timed out ")
			return
		default:
			log.Info("---------------- %d ---------------- %d", syncObj3.ProcessedLayer(), syncObj3.GetCurrentLayer())
			if syncObj3.ProcessedLayer() >= 5 {

				t.Log("done!")
				break loop
			}
			time.Sleep(1 * time.Second)
		}
	}
}

func getPeersMock(peers []p2ppeers.Peer) *p2ppeers.Peers {
	value := atomic.Value{}
	value.Store(peers)
	return p2ppeers.NewPeersImpl(&value, make(chan struct{}), log.NewDefault("peers"))
}

func syncTest(dpType string, t *testing.T) {

	syncs, nodes, clock := SyncMockFactory(4, conf, t.Name(), dpType, newMockPoetDb)
	syncObj1 := syncs[0]
	defer syncObj1.Close()
	syncObj2 := syncs[1]
	defer syncObj2.Close()
	syncObj3 := syncs[2]
	defer syncObj3.Close()
	syncObj4 := syncs[3]
	defer syncObj4.Close()
	n1 := nodes[0]
	n2 := nodes[1]
	defer clock.Close()
	//n4 := nodes[3]

	syncObj1.peers = getPeersMock([]p2ppeers.Peer{n2.PublicKey()})
	syncObj2.peers = getPeersMock([]p2ppeers.Peer{n1.PublicKey()})
	syncObj3.peers = getPeersMock([]p2ppeers.Peer{n1.PublicKey()})
	syncObj4.peers = getPeersMock([]p2ppeers.Peer{n1.PublicKey()})

	signer := signing.NewEdSigner()

	block2 := types.NewExistingBlock(0, []byte(rand.String(8)), nil)
	block2.Signature = signer.Sign(block2.Bytes())

	block3 := types.NewExistingBlock(1, []byte(rand.String(8)), []types.TransactionID{tx1.ID(), tx2.ID(), tx3.ID()})
	block3.Signature = signer.Sign(block3.Bytes())

	block4 := types.NewExistingBlock(1, []byte(rand.String(8)), []types.TransactionID{tx1.ID(), tx2.ID(), tx3.ID()})
	block4.Signature = signer.Sign(block4.Bytes())

	block5 := types.NewExistingBlock(2, []byte(rand.String(8)), []types.TransactionID{tx1.ID(), tx2.ID(), tx3.ID()})
	block5.Signature = signer.Sign(block5.Bytes())

	block6 := types.NewExistingBlock(2, []byte(rand.String(8)), []types.TransactionID{tx1.ID(), tx2.ID(), tx3.ID()})
	block6.Signature = signer.Sign(block6.Bytes())

	block7 := types.NewExistingBlock(3, []byte(rand.String(8)), []types.TransactionID{tx4.ID(), tx5.ID(), tx6.ID()})
	block7.Signature = signer.Sign(block7.Bytes())

	block8 := types.NewExistingBlock(3, []byte(rand.String(8)), []types.TransactionID{tx4.ID(), tx5.ID(), tx6.ID()})
	block8.Signature = signer.Sign(block8.Bytes())

	block9 := types.NewExistingBlock(4, []byte(rand.String(8)), []types.TransactionID{tx7.ID(), tx8.ID()})
	block9.Signature = signer.Sign(block9.Bytes())

	block10 := types.NewExistingBlock(4, []byte(rand.String(8)), []types.TransactionID{tx7.ID(), tx8.ID()})
	block10.Signature = signer.Sign(block10.Bytes())

	block11 := types.NewExistingBlock(5, []byte(rand.String(8)), []types.TransactionID{tx7.ID(), tx8.ID()})
	block10.Signature = signer.Sign(block10.Bytes())

	block12 := types.NewExistingBlock(6, []byte(rand.String(8)), []types.TransactionID{tx7.ID(), tx8.ID()})
	block10.Signature = signer.Sign(block10.Bytes())

	syncObj1.ValidateLayer(context.TODO(), mesh.GenesisLayer())
	syncObj2.ValidateLayer(context.TODO(), mesh.GenesisLayer())
	syncObj3.ValidateLayer(context.TODO(), mesh.GenesisLayer())
	syncObj4.ValidateLayer(context.TODO(), mesh.GenesisLayer())

	addTxsToPool(syncObj1.txpool, []*types.Transaction{tx1, tx2, tx3, tx4, tx5, tx6, tx7, tx8})
	syncObj1.AddBlock(block2)
	syncObj1.AddBlockWithTxs(block3)
	syncObj1.AddBlockWithTxs(block4)
	syncObj1.AddBlockWithTxs(block5)
	syncObj1.AddBlockWithTxs(block6)
	syncObj1.AddBlockWithTxs(block7)
	syncObj1.AddBlockWithTxs(block8)
	syncObj1.AddBlockWithTxs(block9)
	syncObj1.AddBlockWithTxs(block10)
	syncObj1.AddBlockWithTxs(block11)
	syncObj1.AddBlockWithTxs(block12)

	syncObj1.Start(context.TODO())

	syncObj2.Start(context.TODO())
	syncObj3.Start(context.TODO())
	syncObj4.Start(context.TODO())

	// Keep trying until we're timed out or got a result or got an error
	timeout := time.After(30 * time.Second)

	for {
		select {
		// Got a timeout! fail with a timeout error
		case <-timeout:
			t.Error("timed out ")
			return
		default:
			if syncObj2.ProcessedLayer() >= 4 && syncObj3.ProcessedLayer() >= 4 {
				log.Info("done!", syncObj2.ProcessedLayer(), syncObj3.ProcessedLayer())
				// path for this UT calling sync.Close before we read from channel causes writing to closed channel
				x := clock.Subscribe()
				<-x
				<-x
				return
			}
		}
		time.Sleep(500 * time.Millisecond)
	}
}

func TestSyncProtocol_PersistenceIntegration(t *testing.T) {
	t.Skip("fails on CI") // TODO
	syncTest(levelDB, t)
}

func TestSyncProtocol_SyncMultipleNodes(t *testing.T) {
	syncTest(memoryDB, t)
}

// Integration

type SyncIntegrationSuite struct {
	p2p.IntegrationTestSuite
	syncers []*Syncer
	name    string
	clock   *timesync.TimeClock
	// add more params you need
}

type syncIntegrationTwoNodes struct {
	SyncIntegrationSuite
}

func Test_TwoNodes_SyncIntegrationSuite(t *testing.T) {
	t.Skip("fails on CI") // TODO

	sis := &syncIntegrationTwoNodes{}
	sis.BootstrappedNodeCount = 2
	sis.BootstrapNodesCount = 1
	sis.NeighborsCount = 1
	sis.name = t.Name()
	i := uint32(1)
	tick := 20 * time.Second
	layout := "2006-01-02T15:04:05.000Z"
	str := "2016-11-12T11:45:26.371Z"
	start, _ := time.Parse(layout, str)
	ts := timesync.NewClock(timesync.RealClock{}, tick, start, log.NewDefault(t.Name()))
	sis.clock = ts
	sis.BeforeHook = func(idx int, s p2p.NodeTestInstance) {
		l := log.NewDefault(fmt.Sprintf("%s_%d", sis.name, atomic.LoadUint32(&i)))
		msh := getMesh(memoryDB, fmt.Sprintf("%s_%s", sis.name, time.Now()), nil)
		blockValidator := blockEligibilityValidatorMock{}
		poetDb := activation.NewPoetDb(database.NewMemDatabase(), l.WithName("poetDb"))
		sync := NewSync(context.TODO(), s, msh, state.NewTxMemPool(), activation.NewAtxMemPool(), blockValidator, poetDb, conf, ts, nil, l)
		sis.syncers = append(sis.syncers, sync)
		atomic.AddUint32(&i, 1)
	}
	ts.StartNotifying()
	suite.Run(t, sis)
}

func (sis *syncIntegrationTwoNodes) TestSyncProtocol_TwoNodes() {
	t := sis.T()
	signer := signing.NewEdSigner()

	block1 := types.NewExistingBlock(1, []byte(rand.String(8)), nil)
	block1.Signature = signer.Sign(block1.Bytes())
	block2 := types.NewExistingBlock(1, []byte(rand.String(8)), nil)
	block2.Signature = signer.Sign(block2.Bytes())
	block3 := types.NewExistingBlock(2, []byte(rand.String(8)), nil)
	block3.Signature = signer.Sign(block3.Bytes())
	block4 := types.NewExistingBlock(2, []byte(rand.String(8)), nil)
	block4.Signature = signer.Sign(block4.Bytes())
	block5 := types.NewExistingBlock(3, []byte(rand.String(8)), nil)
	block5.Signature = signer.Sign(block5.Bytes())
	block6 := types.NewExistingBlock(3, []byte(rand.String(8)), nil)
	block6.Signature = signer.Sign(block6.Bytes())
	block7 := types.NewExistingBlock(4, []byte(rand.String(8)), nil)
	block7.Signature = signer.Sign(block7.Bytes())
	block8 := types.NewExistingBlock(4, []byte(rand.String(8)), nil)
	block8.Signature = signer.Sign(block8.Bytes())
	block9 := types.NewExistingBlock(5, []byte(rand.String(8)), nil)
	block9.Signature = signer.Sign(block9.Bytes())
	block10 := types.NewExistingBlock(5, []byte(rand.String(8)), nil)
	block10.Signature = signer.Sign(block10.Bytes())

	syncObj0 := sis.syncers[0]
	defer syncObj0.Close()
	syncObj1 := sis.syncers[1]
	defer syncObj1.Close()
	syncObj2 := sis.syncers[2]
	defer syncObj2.Close()

	id1 := tx1.ID()
	id2 := tx2.ID()
	id3 := tx3.ID()
	id4 := tx4.ID()
	id5 := tx5.ID()
	id6 := tx6.ID()
	id7 := tx7.ID()
	id8 := tx8.ID()

	block3.TxIDs = []types.TransactionID{id1, id2, id3}
	block4.TxIDs = []types.TransactionID{id1, id2, id3}
	block5.TxIDs = []types.TransactionID{id4, id5, id6}
	block6.TxIDs = []types.TransactionID{id4, id5, id6}
	block7.TxIDs = []types.TransactionID{id7, id8}
	block8.TxIDs = []types.TransactionID{id7, id8}

	block1.Initialize()
	block2.Initialize()
	block3.Initialize()
	block4.Initialize()
	block5.Initialize()
	block6.Initialize()
	block7.Initialize()
	block8.Initialize()
	block9.Initialize()
	block10.Initialize()

	addTxsToPool(syncObj2.txpool, []*types.Transaction{tx1, tx2, tx3, tx4, tx5, tx6, tx7, tx8})
	syncObj2.AddBlock(block1)
	syncObj2.AddBlock(block2)
	syncObj2.AddBlockWithTxs(block3)
	syncObj2.AddBlockWithTxs(block4)
	syncObj2.AddBlockWithTxs(block5)
	syncObj2.AddBlockWithTxs(block6)
	syncObj2.AddBlockWithTxs(block7)
	syncObj2.AddBlockWithTxs(block8)
	syncObj2.AddBlock(block9)
	syncObj2.AddBlock(block10)

	timeout := time.After(60 * time.Second)
	syncObj1.SetLatestLayer(6)
	syncObj1.Start(context.TODO())

	syncObj0.Start(context.TODO())
	syncObj2.Start(context.TODO())

	// Keep trying until we're timed out or got a result or got an error
	for {
		select {
		// Got a timeout! fail with a timeout error
		case <-timeout:
			t.Error("timed out")
			return
		default:
			if syncObj1.ProcessedLayer() == 5 {
				t.Log("done!")
				return
			}
			time.Sleep(100 * time.Millisecond)
		}
	}
}

type syncIntegrationMultipleNodes struct {
	SyncIntegrationSuite
}

func Test_Multiple_SyncIntegrationSuite(t *testing.T) {
	t.Skip("fails on CI") // TODO

	sis := &syncIntegrationMultipleNodes{}
	sis.BootstrappedNodeCount = 4
	sis.BootstrapNodesCount = 1
	sis.NeighborsCount = 2
	sis.name = t.Name()
	i := uint32(1)
	tick := 2 * time.Second
	layout := "2006-01-02T15:04:05.000Z"
	str := "2018-11-12T11:45:26.371Z"
	start, _ := time.Parse(layout, str)
	ts := timesync.NewClock(timesync.RealClock{}, tick, start, log.NewDefault(t.Name()))
	sis.BeforeHook = func(idx int, s p2p.NodeTestInstance) {
		l := log.NewDefault(fmt.Sprintf("%s_%d", sis.name, atomic.LoadUint32(&i)))
		msh := getMesh(memoryDB, fmt.Sprintf("%s_%d", sis.name, atomic.LoadUint32(&i)), nil)
		blockValidator := blockEligibilityValidatorMock{}
		poetDb := activation.NewPoetDb(database.NewMemDatabase(), l.WithName("poetDb"))
		sync := NewSync(context.TODO(), s, msh, state.NewTxMemPool(), activation.NewAtxMemPool(), blockValidator, poetDb, conf, ts, nil, l)
		ts.StartNotifying()
		sis.syncers = append(sis.syncers, sync)
		atomic.AddUint32(&i, 1)
	}
	suite.Run(t, sis)
}

func (sis *syncIntegrationMultipleNodes) TestSyncProtocol_MultipleNodes() {
	t := sis.T()
	signer := signing.NewEdSigner()

	block2 := types.NewExistingBlock(0, []byte(rand.String(8)), nil)
	block2.Signature = signer.Sign(block2.Bytes())

	block3 := types.NewExistingBlock(1, []byte(rand.String(8)), []types.TransactionID{tx1.ID(), tx2.ID(), tx3.ID()})
	block3.Signature = signer.Sign(block3.Bytes())

	block4 := types.NewExistingBlock(2, []byte(rand.String(8)), []types.TransactionID{tx1.ID(), tx2.ID(), tx3.ID()})
	block4.Signature = signer.Sign(block4.Bytes())

	block5 := types.NewExistingBlock(3, []byte(rand.String(8)), []types.TransactionID{tx4.ID(), tx5.ID(), tx6.ID()})
	block5.Signature = signer.Sign(block5.Bytes())

	block6 := types.NewExistingBlock(3, []byte(rand.String(8)), []types.TransactionID{tx4.ID(), tx5.ID(), tx6.ID()})
	block6.Signature = signer.Sign(block6.Bytes())

	block7 := types.NewExistingBlock(4, []byte(rand.String(8)), []types.TransactionID{tx7.ID(), tx8.ID()})
	block7.Signature = signer.Sign(block7.Bytes())

	block8 := types.NewExistingBlock(4, []byte(rand.String(8)), []types.TransactionID{tx7.ID(), tx8.ID()})
	block8.Signature = signer.Sign(block8.Bytes())

	syncObj1 := sis.syncers[0]
	defer syncObj1.Close()
	syncObj2 := sis.syncers[1]
	defer syncObj2.Close()
	syncObj3 := sis.syncers[2]
	defer syncObj3.Close()
	syncObj4 := sis.syncers[3]
	defer syncObj4.Close()
	syncObj5 := sis.syncers[4]
	defer syncObj5.Close()

	if sis.clock != nil {
		defer sis.clock.Close()
	}
	err := syncObj1.AddBlock(block2)
	require.NoError(t, err)
	err = syncObj2.AddBlock(block2)
	require.NoError(t, err)
	err = syncObj3.AddBlock(block2)
	require.NoError(t, err)
	err = syncObj4.AddBlock(block2)
	require.NoError(t, err)
	err = syncObj5.AddBlock(block2)
	require.NoError(t, err)

	addTxsToPool(syncObj2.txpool, []*types.Transaction{tx1, tx2, tx3, tx4, tx5, tx6, tx7, tx8})
	err = syncObj1.AddBlockWithTxs(block3)
	err = syncObj1.AddBlockWithTxs(block4)
	err = syncObj1.AddBlockWithTxs(block5)
	err = syncObj1.AddBlockWithTxs(block6)
	err = syncObj1.AddBlockWithTxs(block7)
	err = syncObj1.AddBlockWithTxs(block8)

	timeout := time.After(30 * time.Second)
	syncObj1.Start(context.TODO())
	syncObj1.SetLatestLayer(5)
	syncObj2.Start(context.TODO())
	syncObj2.SetLatestLayer(5)
	syncObj3.Start(context.TODO())
	syncObj3.SetLatestLayer(5)
	syncObj4.Start(context.TODO())
	syncObj4.SetLatestLayer(5)
	syncObj5.Start(context.TODO())
	syncObj5.SetLatestLayer(5)

	// Keep trying until we're timed out or got a result or got an error
	for {
		select {
		// Got a timeout! fail with a timeout error
		case <-timeout:
			t.Error("timed out")
			goto end
		default:

			if syncObj1.ProcessedLayer() >= 3 || syncObj2.ProcessedLayer() >= 3 || syncObj3.ProcessedLayer() >= 3 || syncObj5.ProcessedLayer() >= 3 {
				t.Log("done!")
				goto end
			}
			time.Sleep(100 * time.Millisecond)
		}
	}
end:
	log.Debug("sync 1 ", syncObj1.ProcessedLayer())
	log.Debug("sync 2 ", syncObj2.ProcessedLayer())
	log.Debug("sync 3 ", syncObj3.ProcessedLayer())
	log.Debug("sync 4 ", syncObj4.ProcessedLayer())
	log.Debug("sync 5 ", syncObj5.ProcessedLayer())
}

func tx() *types.Transaction {
	fee := rand.Uint64()
	addr := rand.Int63n(1000000)
	tx, err := types.NewSignedTx(1, types.HexToAddress(strconv.FormatUint(uint64(addr), 10)), 10, 100, fee, signing.NewEdSigner())
	if err != nil {
		log.Panic("failed to create transaction: %v", err)
	}
	return tx
}

func atx(pubkey string) *types.ActivationTx {
	coinbase := types.HexToAddress("aaaa")
	chlng := types.HexToHash32("0x3333")
	poetRef := []byte{0xde, 0xad}
	npst := activation.NewNIPSTWithChallenge(&chlng, poetRef)

	atx := newActivationTx(types.NodeID{Key: pubkey, VRFPublicKey: []byte(rand.String(8))}, 0, *types.EmptyATXID, 5, 1, goldenATXID, coinbase, 0, nil, npst)
	atx.Commitment = commitment
	atx.CommitmentMerkleRoot = commitment.MerkleRoot
	atx.CalcAndSetID()
	return atx
}

/*
func TestSyncer_Txs(t *testing.T) {
	t.Skip()
	// check tx validation
	syncs, nodes, _ := SyncMockFactory(3, conf, t.Name(), memoryDB, newMockPoetDb)
	pm1 := getPeersMock([]p2ppeers.Peer{nodes[1].PublicKey()})
	pm2 := getPeersMock([]p2ppeers.Peer{nodes[0].PublicKey()})
	pm3 := getPeersMock([]p2ppeers.Peer{nodes[0].PublicKey()})
	syncObj1 := syncs[0]
	syncObj1.peers = pm1 //override peers with mock
	defer syncObj1.Close()
	syncObj2 := syncs[1]
	syncObj2.peers = pm2 //override peers with mock
	defer syncObj2.Close()
	syncObj3 := syncs[2]
	syncObj3.peers = pm3 //override peers with mock
	defer syncObj3.Close()

	block3 := types.NewExistingBlock(1, []byte(rand.String(8)), nil)
	id1 := tx1.ID()
	id2 := tx2.ID()
	id3 := tx3.ID()
	block3.TxIDs = []types.TransactionID{id1, id2, id3}
	addTxsToPool(syncObj1.txpool, []*types.Transaction{tx1, tx2, tx3})
	syncObj1.AddBlockWithTxs(block3)

	_, err := syncObj2.txQueue.handle(context.TODO(), []types.Hash32{id1.Hash32(), id2.Hash32(), id3.Hash32()})
	assert.Nil(t, err)
}*/

func TestFetchLayerBlockIds(t *testing.T) {
	// check tx validation
	syncs, nodes, clock := SyncMockFactory(3, conf, t.Name(), memoryDB, newMockPoetDb)

	defer clock.Close()

	pm1 := getPeersMock([]p2ppeers.Peer{nodes[2].PublicKey()})
	pm2 := getPeersMock([]p2ppeers.Peer{nodes[2].PublicKey()})
	pm3 := getPeersMock([]p2ppeers.Peer{nodes[0].PublicKey(), nodes[1].PublicKey()})

	block1 := types.NewExistingBlock(1, []byte(rand.String(8)), nil)
	block2 := types.NewExistingBlock(1, []byte(rand.String(8)), nil)

	syncObj1 := syncs[0]
	syncObj1.fetcher.Start()
	defer syncObj1.fetcher.Close()
	syncObj1.peers = pm1 //override peers with mock
	defer syncObj1.Close()
	syncObj2 := syncs[1]
	syncObj2.peers = pm2 //override peers with mock
	syncObj2.fetcher.Start()
	defer syncObj2.Close()
	defer syncObj2.fetcher.Close()
	syncObj3 := syncs[2]
	syncObj3.peers = pm3 //override peers with mock
	defer syncObj3.Close()
	syncObj3.fetcher.Start()
	defer syncObj3.fetcher.Close()

	syncObj1.AddBlock(block1)
	syncObj2.AddBlock(block1)
	syncObj1.AddBlock(block2)
	syncObj2.AddBlock(block2)

	require.NoError(t, syncObj1.SaveLayerInputVectorByID(1, []types.BlockID{block1.ID(), block2.ID()}))
	require.NoError(t, syncObj2.SaveLayerInputVectorByID(1, []types.BlockID{block1.ID(), block2.ID()}))

	syncObj1.SetZeroBlockLayer(2)
	syncObj2.SetZeroBlockLayer(2)

	mp := map[types.Hash32][]p2ppeers.Peer{}
	hash1 := types.CalcBlocksHash32([]types.BlockID{block1.ID()}, nil)
	mp[hash1] = append(mp[hash1], nodes[0].PublicKey())
	hash2 := types.CalcBlocksHash32([]types.BlockID{block2.ID()}, nil)
	mp[hash2] = append(mp[hash2], nodes[1].PublicKey())
	layerRes := syncObj3.fetcher.PollLayer(context.TODO(), 1)
	r := <-layerRes
	assert.NoError(t, r.Err)

	l, err := syncObj3.GetLayer(1)
	assert.NoError(t, err)
	assert.True(t, len(l.Blocks()) == 2)

	syncObj3.handleNotSynced(context.TODO(), 2)
<<<<<<< HEAD
	assert.NoError(t, syncObj3.getAndValidateLayer(context.TODO(), 2))
	l, err := syncObj3.GetLayer(2)
=======
	assert.NoError(t, syncObj3.getAndValidateLayer(2))
	l, err = syncObj3.GetLayer(2)
>>>>>>> e36cb051
	assert.NoError(t, err)
	assert.True(t, len(l.Blocks()) == 0)
}

func TestFetchLayerBlockIdsNoResponse(t *testing.T) {
	t.Skip()
	// check tx validation
	types.SetLayersPerEpoch(1)
	signer := signing.NewEdSigner()
	atx := atx(signer.PublicKey().String())
	atx.PubLayerID = 1
	atx.CalcAndSetID()
	err := activation.SignAtx(signer, atx)
	assert.NoError(t, err)
	atxDb := activation.NewAtxMemPool()
	atxDb.Put(atx)

	clk := &mockClock{Layer: 6}
	syncs, nodes := SyncMockFactoryManClock(5, conf, t.Name(), memoryDB, newMockPoetDb, clk)
	pm1 := getPeersMock([]p2ppeers.Peer{nodes[2].PublicKey()})
	pm2 := getPeersMock([]p2ppeers.Peer{nodes[2].PublicKey()})
	pm3 := getPeersMock([]p2ppeers.Peer{nodes[2].PublicKey()})
	pm4 := getPeersMock([]p2ppeers.Peer{nodes[2].PublicKey()})
	pm5 := getPeersMock([]p2ppeers.Peer{nodes[0].PublicKey(), nodes[1].PublicKey()})

	block1 := createBlock(*atx, signer)
	block2 := createBlock(*atx, signer)
	block2.LayerIndex = 2
	block2.Initialize()
	block31 := createBlock(*atx, signer)
	block31.LayerIndex = 3
	block31.Initialize()
	block32 := createBlock(*atx, signer)
	block32.LayerIndex = 3
	block32.Initialize()
	block4 := createBlock(*atx, signer)
	block4.LayerIndex = 4
	block4.Initialize()
	block5 := createBlock(*atx, signer)
	block5.LayerIndex = 5
	block5.Initialize()

	syncObj1 := syncs[0]
	syncObj1.peers = pm1 //override peers with mock
	syncObj1.atxDb = atxDb
	syncObj1.fetcher.Start()
	defer syncObj1.fetcher.Close()
	defer syncObj1.Close()
	syncObj2 := syncs[1]
	syncObj2.peers = pm2 //override peers with mock
	syncObj2.fetcher.Start()
	defer syncObj2.fetcher.Close()
	defer syncObj2.Close()
	syncObj3 := syncs[2]
	syncObj3.peers = pm3 //override peers with mock
	syncObj3.atxDb = atxDb
	syncObj3.fetcher.Start()
	defer syncObj3.fetcher.Close()
	defer syncObj3.Close()
	syncObj4 := syncs[3]
	syncObj4.peers = pm4 //override peers with mock
	syncObj4.atxDb = atxDb
	syncObj4.fetcher.Start()
	defer syncObj4.fetcher.Close()
	defer syncObj4.Close()

	syncObj5 := syncs[4]
	syncObj5.peers = pm5 //override peers with mock
	syncObj5.fetcher.Start()
	defer syncObj5.fetcher.Close()
	defer syncObj5.Close()

	syncObj1.AddBlock(block1)
	syncObj2.AddBlock(block1)
	syncObj3.AddBlock(block1)
	syncObj4.AddBlock(block1)
	syncObj5.AddBlock(block1)

	syncObj1.AddBlock(block2)
	syncObj2.AddBlock(block2)
	syncObj3.AddBlock(block2)
	syncObj4.AddBlock(block2)
	syncObj5.AddBlock(block2)

	syncObj1.SetZeroBlockLayer(3)
	syncObj2.SetZeroBlockLayer(3)

	syncObj3.AddBlock(block31)
	syncObj4.AddBlock(block31)
	syncObj5.AddBlock(block31)

	syncObj3.AddBlock(block32)
	syncObj4.AddBlock(block32)

	syncObj3.AddBlock(block4)
	syncObj4.AddBlock(block4)
	syncObj3.AddBlock(block5)
	syncObj4.AddBlock(block5)
	if err := syncObj5.getAndValidateLayer(context.TODO(), 2); err != nil {
		t.Fail()
	}

	//sync5 only knows sync1 and sync2 so the response for 3 should be an empty layer
	syncObj5.synchronise(context.TODO())
	lyr, err := syncObj5.GetLayer(3)
	assert.NoError(t, err)

	//check that we did not override layer with empty layer
	assert.True(t, len(lyr.Blocks()) == 1)
	//switch sync5 peers to sync3 and sync4 that know layer 3 and lets see it recovers
	syncObj5.peers = getPeersMock([]p2ppeers.Peer{nodes[2].PublicKey(), nodes[3].PublicKey()})
	go func() { time.Sleep(1 * time.Second); clk.Tick(); time.Sleep(1 * time.Second); clk.Tick() }()
	syncObj5.synchronise(context.TODO())

	//now we should have 2 blocks in layer 3
	lyr, err = syncObj5.GetLayer(3)
	assert.NoError(t, err)
	assert.True(t, len(lyr.Blocks()) == 2)

	err = syncObj5.getAndValidateLayer(context.TODO(), 3)
	assert.NoError(t, err)

	//check that we got layer 4
	err = syncObj5.getAndValidateLayer(context.TODO(), 4)
	assert.NoError(t, err)

	//check that we got layer 5
	err = syncObj5.getAndValidateLayer(context.TODO(), 5)
	assert.NoError(t, err)
}

type mockLayerValidator struct {
	processedLayer  types.LayerID // the validated layer
	countValidated  int
	countValidate   int
	validatedLayers map[types.LayerID]struct{}
	validated       chan struct{}
}

func (m *mockLayerValidator) ProcessedLayer() types.LayerID {
	m.countValidated++
	return m.processedLayer
}

func (m *mockLayerValidator) SetProcessedLayer(lyr types.LayerID) {
	m.processedLayer = lyr
}

func (m *mockLayerValidator) HandleLateBlock(context.Context, *types.Block) {
	panic("implement me")
}

func (m *mockLayerValidator) ValidateLayer(_ context.Context, lyr *types.Layer) {
	log.Info("mock Validate layer %d", lyr.Index())
	m.countValidate++
	m.processedLayer = lyr.Index()
	if m.validatedLayers == nil {
		m.validatedLayers = make(map[types.LayerID]struct{})
	}

	m.validatedLayers[lyr.Index()] = struct{}{}
	log.Info("Validated count %d", m.countValidate)
	if m.validated != nil {
		m.validated <- struct{}{}
	}
}

func TestSyncer_Synchronise(t *testing.T) {
	r := require.New(t)
	syncs, _, clock := SyncMockFactory(2, conf, t.Name(), memoryDB, newMockPoetDb)
	defer clock.Close()
	sync := syncs[0]
	lv := &mockLayerValidator{0, 0, 0, nil, nil}
	sync.Mesh.Validator = lv

	sr := sync.synchronise
	sr(context.TODO())
	time.Sleep(100 * time.Millisecond) // handle go routine race
	r.Equal(0, lv.countValidate)

	sync.AddBlock(types.NewExistingBlock(1, []byte(rand.String(8)), nil))
	sync.AddBlock(types.NewExistingBlock(2, []byte(rand.String(8)), nil))
	sync.AddBlock(types.NewExistingBlock(3, []byte(rand.String(8)), nil))
	lv = &mockLayerValidator{1, 0, 0, nil, nil}
	sync.Mesh.Validator = lv
	sync.ticker = &mockClock{Layer: 3}
	sr(context.TODO())
	time.Sleep(100 * time.Millisecond) // handle go routine race
	r.Equal(1, lv.countValidate)       // synced, expect only one call

	lv = &mockLayerValidator{1, 0, 0, nil, nil}
	sync.Mesh.Validator = lv
	sync.ticker = &mockClock{Layer: 4} // simulate not synced
	sr(context.TODO())
	time.Sleep(100 * time.Millisecond) // handle go routine race
}

func TestSyncer_Synchronise2(t *testing.T) {
	r := require.New(t)
	types.SetLayersPerEpoch(1)
	syncs, _, clock := SyncMockFactory(2, conf, t.Name(), memoryDB, newMockPoetDb)
	defer clock.Close()
	sync := syncs[0]
	defer sync.Close()
	gen := types.GetEffectiveGenesis()
	sync.AddBlockWithTxs(types.NewExistingBlock(1+gen, []byte(rand.String(8)), nil))
	sync.AddBlockWithTxs(types.NewExistingBlock(2+gen, []byte(rand.String(8)), nil))
	sync.AddBlockWithTxs(types.NewExistingBlock(3+gen, []byte(rand.String(8)), nil))
	sync.AddBlockWithTxs(types.NewExistingBlock(4+gen, []byte(rand.String(8)), nil))
	sync.AddBlockWithTxs(types.NewExistingBlock(5+gen, []byte(rand.String(8)), nil))

	lv := &mockLayerValidator{types.GetEffectiveGenesis(), 0, 0, nil, nil}
	sync.Mesh.Validator = lv
	sync.ticker = &mockClock{Layer: 1 + gen}
	r.False(sync.gossipSynced == done)

	// current layer = 0
	sync.ticker = &mockClock{Layer: 0 + gen}
	sync.synchronise(context.TODO())
	r.Equal(0, lv.countValidate)
	r.True(sync.gossipSynced == done)

	// current layer = 1
	sync.ticker = &mockClock{Layer: 1 + gen}
	sync.synchronise(context.TODO())
	r.Equal(0, lv.countValidate)
	r.True(sync.gossipSynced == done)

	// current layer != 1 && weakly-synced
	lv = &mockLayerValidator{types.GetEffectiveGenesis(), 0, 0, nil, nil}
	sync.Mesh.Validator = lv
	sync.ticker = &mockClock{Layer: 2 + gen}
	sync.SetLatestLayer(2)
	sync.synchronise(context.TODO())
	r.Equal(1, lv.countValidate)
	r.True(sync.gossipSynced == done)

	// validated layer = 5 && current layer = 6 -> don't call validate
	lv = &mockLayerValidator{5, 0, 0, nil, nil}
	sync.Mesh.Validator = lv
	sync.ticker = &mockClock{Layer: 6}
	sync.SetLatestLayer(5)
	log.Info("damn ", sync.ProcessedLayer())
	sync.synchronise(context.TODO())
	log.Info("damn ", sync.ProcessedLayer())
	r.Equal(0, lv.countValidate)
	r.True(sync.gossipSynced == done)
}

func TestSyncer_ListenToGossip(t *testing.T) {
	r := require.New(t)
	syncs, _, clock := SyncMockFactory(2, conf, t.Name(), memoryDB, newMockPoetDb)
	defer clock.Close()
	sync := syncs[0]
	defer sync.Close()
	sync.AddBlockWithTxs(types.NewExistingBlock(1, []byte(rand.String(8)), nil))
	lv := &mockLayerValidator{0, 0, 0, nil, nil}
	sync.Mesh.Validator = lv
	sync.ticker = &mockClock{Layer: 1}
	sync.SetLatestLayer(1)
	r.False(sync.gossipSynced == done)
	assert.False(t, sync.ListenToGossip())

	//run sync
	sync.synchronise(context.TODO())

	//check gossip open
	assert.True(t, sync.ListenToGossip())
}

func TestSyncer_handleNotSyncedFlow(t *testing.T) {
	r := require.New(t)
	txpool := state.NewTxMemPool()
	atxpool := activation.NewAtxMemPool()
	ts := &mockClock{Layer: 10}
	sync := NewSync(context.TODO(), service.NewSimulator().NewNode(), getMesh(memoryDB, Path+t.Name()+"_"+time.Now().String(), nil), txpool, atxpool, blockEligibilityValidatorMock{}, newMockPoetDb(), conf, ts, nil, log.NewDefault(t.Name()))
	defer sync.Close()
	lv := &mockLayerValidator{0, 0, 0, nil, nil}
	sync.Mesh.Validator = lv
	sync.SetLatestLayer(20)
	go sync.handleNotSynced(context.TODO(), 10)
	time.Sleep(100 * time.Millisecond)
	r.Equal(1, ts.countSub)
}

// Make sure this can be called successfully several times for the same layer
func TestSyncer_handleNotSyncedZeroBlocksLayer(t *testing.T) {
	r := require.New(t)
	// layers per epoch must be > 1 so layer 0 has no genesis block
	types.SetLayersPerEpoch(100)
	ts := &mockClock{Layer: 2}
	syncs, nodes := SyncMockFactoryManClock(2, conf, t.Name(), memoryDB, newMockPoetDb, ts)
	sync := syncs[0]
	defer sync.Close()
	sync.peers = getPeersMock([]p2ppeers.Peer{nodes[1].PublicKey()})
	lv := &mockLayerValidator{0, 0, 0, nil, make(chan struct{}, 1)}
	sync.Mesh.Validator = lv
	sync.SetLatestLayer(1)
	r.NoError(sync.SetZeroBlockLayer(1))
	r.Equal(0, lv.countValidated)
	r.Equal(types.LayerID(0), lv.processedLayer)
	go sync.handleNotSynced(context.TODO(), 1)
	select {
	case <-time.After(10 * time.Second):
		r.Fail("timed out")
	case <-lv.validated:
		break
	}
	r.Equal(1, lv.countValidate)
	r.Equal(types.LayerID(1), lv.processedLayer)
}

func TestSyncer_SetZeroBlockLayer(t *testing.T) {
	r := require.New(t)
	// layers per epoch must be > 1 so layer 0 has no genesis block
	types.SetLayersPerEpoch(100)
	txpool := state.NewTxMemPool()
	atxpool := activation.NewAtxMemPool()
	ts := &mockClock{Layer: 10}
	sync := NewSync(context.TODO(), service.NewSimulator().NewNode(), getMesh(memoryDB, Path+t.Name()+"_"+time.Now().String(), database.NewMemDatabase()), txpool, atxpool, blockEligibilityValidatorMock{}, newMockPoetDb(), conf, ts, nil, log.NewDefault(t.Name()))
	defer sync.Close()
	sync.SetLatestLayer(1)

	// We should be able to perform this successfully multiple times for the same layer
	r.NoError(sync.SetZeroBlockLayer(1))
	r.NoError(sync.SetZeroBlockLayer(1))
}

func TestSyncer_p2pSyncForTwoLayers(t *testing.T) {
	types.SetLayersPerEpoch(3)
	r := require.New(t)
	timer := &mockClock{Layer: 5}
	sim := service.NewSimulator()
	l := log.NewDefault(t.Name())

	/* ###################### Setup Synced miner ####################333 */

	syncedMiner := sim.NewNode()
	synecdAtxPool := activation.NewAtxMemPool()
	atxDb := database.NewMemDatabase()
	syncedMsh := getMesh(memoryDB, Path+t.Name()+"_synced_"+time.Now().String(), atxDb)
	f := fetch2.NewFetch(context.TODO(), fetch2.DefaultConfig(), syncedMiner, l)
	store := &storeMock{
		msh:    syncedMsh,
		blocks: make(map[types.Hash32]*types.Block),
	}
	layerFetcher := layerfetcher.NewLogic(context.TODO(), layerfetcher.Config{RequestTimeout: 3}, store, store, store, store, store, syncedMiner, f, syncedMsh, l)
	layerFetcher.Start()
	defer layerFetcher.Close()
	poetDB := database.NewMemDatabase()
	//poet := activation.NewPoetDb(poetDB, log.NewDefault("poetDb"))
	//poet := poetDb()
	//atxdb := activation.NewDB(atxDb, &mockIStore{}, syncedMsh.DB, layersPerEpoch, goldenATXID, &validatorMock{}, l.WithName("atxDB"))
	layerFetcher.AddDBs(syncedMsh.Blocks(), atxDb, syncedMsh.Transactions(), poetDB, syncedMsh.InputVector())
	_ = NewSync(context.TODO(), syncedMiner, syncedMsh, state.NewTxMemPool(), synecdAtxPool, blockEligibilityValidatorMock{}, newMockPoetDb(), conf, timer, layerFetcher, l.WithName("synced"))
	atx := types.NewActivationTx(types.NIPSTChallenge{}, types.Address{}, &types.NIPST{}, &types.PostProof{})
	atx.CalcAndSetID()
	fmt.Println("ATX ID ", atx.ShortString())

	var blocks []types.BlockID
	layers := types.LayerID(7)
	for i := types.LayerID(1); i < layers; i++ {
		blk := types.NewExistingBlock(i, []byte(rand.String(8)), nil)
		blk.ATXID = atx.ID()
		blk.ActiveSet = &[]types.ATXID{atx.ID()} // mock
		blk.Signature = signing.NewEdSigner().Sign(blk.Bytes())
		blk.Initialize()
		r.NoError(syncedMsh.AddBlock(blk))
		r.NoError(syncedMsh.SaveLayerInputVectorByID(i, []types.BlockID{blk.ID()}))
		fmt.Printf("Added block %v to layer %v \r\n", blk.ID(), blk.LayerIndex)
		blocks = append(blocks, blk.ID())
	}

	/*  ##################### Setup syncing miner #########################3 */

	//blockValidator := blockEligibilityValidatorMock{}

	nsMiner := sim.NewNode()
	nsAtxPool := activation.NewAtxMemPool()
	nsatxDb := database.NewMemDatabase()
	nsMsh := getMesh(memoryDB, Path+t.Name()+"_synced_"+time.Now().String(), nsatxDb)
	nsF := fetch2.NewFetch(context.TODO(), fetch2.DefaultConfig(), nsMiner, l)
	nsStore := &storeMock{
		msh:    nsMsh,
		blocks: make(map[types.Hash32]*types.Block),
	}
	nslayerFetcher := layerfetcher.NewLogic(context.TODO(), layerfetcher.Config{RequestTimeout: 3}, nsStore, nsStore, nsStore, nsStore, nsStore, nsMiner, nsF, nsMsh, l)
	nslayerFetcher.Start()
	defer nslayerFetcher.Close()
	nspoetDB := database.NewMemDatabase()
	//poet := activation.NewPoetDb(poetDB, log.NewDefault("poetDb"))
	//poet := poetDb()
	//atxdb := activation.NewDB(atxDb, &mockIStore{}, syncedMsh.DB, layersPerEpoch, goldenATXID, &validatorMock{}, l.WithName("atxDB"))
	nslayerFetcher.AddDBs(nsMsh.Blocks(), nsatxDb, nsMsh.Transactions(), nspoetDB, nsMsh.InputVector())
	nssync := NewSync(context.TODO(), nsMiner, nsMsh, state.NewTxMemPool(), nsAtxPool, blockEligibilityValidatorMock{}, newMockPoetDb(), conf, timer, nslayerFetcher, l.WithName("synced"))
	//atx := types.NewActivationTx(types.NIPSTChallenge{}, types.Address{}, &types.NIPST{}, &types.PostProof{})
	//atx.CalcAndSetID()

	//msh.AddBlock(types.NewExistingBlock(1, []byte(rand.String(8)), nil))
	//msh.AddBlock(types.NewExistingBlock(2, []byte(rand.String(8)), nil))
	//msh.AddBlock(types.NewExistingBlock(3, []byte(rand.String(8)), nil))
	//msh.AddBlock(types.NewExistingBlock(4, []byte(rand.String(8)), nil))
	//msh.AddBlock(types.NewExistingBlock(5, []byte(rand.String(8)), nil))
	//msh.AddBlock(types.NewExistingBlock(6, []byte(rand.String(8)), nil))
	//msh.AddBlock(types.NewExistingBlock(7, []byte(rand.String(8)), nil))

	nsAtxPool.Put(atx)
	err := nsMsh.ProcessAtxs([]*types.ActivationTx{atx})
	if err != nil {
		panic("WOWOWO")
	}

	lv := &mockLayerValidator{0, 0, 0, nil, nil}
	nssync.syncLock.Lock()
	nssync.peers = PeersMock{func() []p2ppeers.Peer { return []p2ppeers.Peer{syncedMiner.PublicKey()} }}
	nssync.Mesh.Validator = lv
	nssync.SetLatestLayer(5)
	nssync.syncLock.Unlock()

	//nssync.Start()
	time.Sleep(250 * time.Millisecond)
	current := nssync.GetCurrentLayer()

	// make sure not validated before the call
	_, ok := lv.validatedLayers[current]
	r.False(ok)
	timer.Tick()
	_, ok = lv.validatedLayers[current+1]
	r.False(ok)

	before := nssync.GetCurrentLayer()
	go func() {
		if err := nssync.gossipSyncForOneFullLayer(context.TODO(), current); err != nil {
			t.Error(err)
		}
	}()

	time.Sleep(1 * time.Second)

	timer.Layer = timer.Layer + 1
	log.Info("layer %v", timer.GetCurrentLayer())
	timer.Tick()
	timer.Layer = timer.Layer + 1
	log.Info("layer %v", timer.GetCurrentLayer())
	timer.Tick()

	//time.Sleep(1 * time.Second)
	//
	//timer.Layer = timer.Layer + 1
	//log.Info("layer %v", timer.GetCurrentLayer())
	//timer.Tick()

	time.Sleep(1 * time.Second)

	after := nssync.GetCurrentLayer()
	_, _ = before, after // TODO: commented out due to flakyness
	//r.Equal(before+2, after)
	r.Equal(2, lv.countValidate)

	// make sure the layers were validated after the call
	_, ok = lv.validatedLayers[current]
	r.True(ok)
	_, ok = lv.validatedLayers[current+1]
	r.True(ok)
}

type mockTimedValidator struct {
	delay time.Duration
	calls int
}

func (m *mockTimedValidator) HandleLateBlock(context.Context, *types.Block) {
	return
}

func (m *mockTimedValidator) ProcessedLayer() types.LayerID {
	return 1
}

func (m *mockTimedValidator) SetProcessedLayer(types.LayerID) {
	panic("implement me")
}

func (m *mockTimedValidator) ValidateLayer(_ context.Context, lyr *types.Layer) {
	log.Info("Validate layer %d", lyr.Index())
	m.calls++
	time.Sleep(m.delay)
}

func TestSyncer_ConcurrentSynchronise(t *testing.T) {
	r := require.New(t)
	syncs, _, clock := SyncMockFactory(2, conf, t.Name(), memoryDB, newMockPoetDb)
	defer clock.Close()
	sync := syncs[0]
	sync.ticker = &mockClock{Layer: 3}
	lv := &mockTimedValidator{1 * time.Second, 0}
	sync.Validator = lv
	sync.AddBlock(types.NewExistingBlock(1, []byte(rand.String(8)), nil))
	sync.AddBlock(types.NewExistingBlock(2, []byte(rand.String(8)), nil))
	sync.AddBlock(types.NewExistingBlock(3, []byte(rand.String(8)), nil))
	go sync.synchronise(context.TODO())
	time.Sleep(100 * time.Millisecond)
	sync.synchronise(context.TODO())
	time.Sleep(100 * time.Millisecond) // handle go routine race
	r.Equal(1, lv.calls)
}

/*
func TestSyncProtocol_NilResponse(t *testing.T) {
	t.Skip()
	syncs, nodes, _ := SyncMockFactory(2, conf, t.Name(), memoryDB, newMemPoetDb)
	defer syncs[0].Close()
	defer syncs[1].Close()

	var nonExistingLayerID = types.LayerID(0)
	var nonExistingBlockID = types.BlockID{}
	var nonExistingTxID types.TransactionID
	var nonExistingAtxID types.ATXID
	var nonExistingPoetRef []byte

	timeout := 1 * time.Second
	timeoutErrMsg := "no message received on channel"

	for i := 0; i < 10; i++ {
		if len(syncs[0].GetPeers()) > 0 {
			break
		}
		time.Sleep(20 * time.Millisecond)
	}

	if len(syncs[0].GetPeers()) == 0 {
		t.Error("syncer has no peers")
		t.Fail()
	}

	// Layer Hash

	wrk := newPeersWorker(context.TODO(), syncs[0], []p2ppeers.Peer{nodes[1].PublicKey()}, &sync.Once{}, hashReqFactory(nonExistingLayerID))
	go wrk.Work(context.TODO())

	select {
	case out := <-wrk.output:
		assert.Nil(t, out)
	case <-time.After(timeout):
		assert.Fail(t, timeoutErrMsg)
	}

	// Layer Block Ids

	wrk = newPeersWorker(context.TODO(), syncs[0], []p2ppeers.Peer{nodes[1].PublicKey()}, &sync.Once{}, layerIdsReqFactory(nonExistingLayerID))
	go wrk.Work(context.TODO())

	select {
	case out := <-wrk.output:
		assert.Nil(t, out)
	case <-time.After(timeout):
		assert.Fail(t, timeoutErrMsg)
	}

	// Block
	bch := make(chan fetchRequest, 1)
	bch <- fetchRequest{ids: []types.Hash32{nonExistingBlockID.AsHash32()}}

	output := fetchWithFactory(context.TODO(), newFetchWorker(context.TODO(), syncs[0], 1, newFetchReqFactory(blockMsg, blocksAsItems), bch, ""))

	select {
	case out := <-output:
		assert.True(t, out.(fetchJob).items == nil)
	case <-time.After(timeout):
		assert.Fail(t, timeoutErrMsg)
	}

	// Tx

	ch := syncs[0].txQueue.addToPendingGetCh(context.TODO(), []types.Hash32{nonExistingTxID.Hash32()})
	select {
	case out := <-ch:
		assert.False(t, out)
	case <-time.After(timeout):

	}

	// Atx
	ch = syncs[0].atxQueue.addToPendingGetCh(context.TODO(), []types.Hash32{nonExistingAtxID.Hash32()})
	// PoET
	select {
	case out := <-ch:
		assert.False(t, out)
	case <-time.After(timeout):

	}

	output = fetchWithFactory(context.TODO(), newNeighborhoodWorker(context.TODO(), syncs[0], 1, poetReqFactory(nonExistingPoetRef)))

	select {
	case out := <-output:
		assert.Nil(t, out)
	case <-time.After(timeout):
		assert.Fail(t, timeoutErrMsg)
	}
}


func TestSyncProtocol_BadResponse(t *testing.T) {
	syncs, _, _ := SyncMockFactory(2, conf, t.Name(), memoryDB, newMemPoetDb)
	defer syncs[0].Close()
	defer syncs[1].Close()

	timeout := 1 * time.Second
	timeoutErrMsg := "no message received on channel"

	bl1 := types.NewExistingBlock(1, []byte(rand.String(8)), nil)
	bl2 := types.NewExistingBlock(1, []byte(rand.String(8)), nil)
	bl3 := types.NewExistingBlock(1, []byte(rand.String(8)), nil)

	syncs[1].AddBlock(bl1)
	syncs[1].AddBlock(bl2)
	syncs[1].AddBlock(bl3)

	//setup mocks

	layerHashesMock := func(context.Context, []byte) []byte {
		t.Log("return fake atx")
		return util.Uint32ToBytes(11)
	}

	blockHandlerMock := func(context.Context, []byte) []byte {
		t.Log("return fake block")
		blk := types.NewExistingBlock(1, []byte(rand.String(8)), nil)
		byts, _ := types.InterfaceToBytes([]types.Block{*blk})
		return byts
	}

	txHandlerMock := func(context.Context, []byte) []byte {
		t.Log("return fake tx")
		byts, _ := types.InterfaceToBytes(tx())
		return byts
	}

	atxHandlerMock := func(context.Context, []byte) []byte {
		t.Log("return fake atx")
		byts, _ := types.InterfaceToBytes([]types.ActivationTx{*atx("")})
		return byts
	}

	//register mocks
	syncs[1].RegisterBytesMsgHandler(layerHashMsg, layerHashesMock)
	syncs[1].RegisterBytesMsgHandler(blockMsg, blockHandlerMock)
	syncs[1].RegisterBytesMsgHandler(txMsg, txHandlerMock)
	syncs[1].RegisterBytesMsgHandler(atxMsg, atxHandlerMock)

	for i := 0; i < 10; i++ {
		if len(syncs[0].GetPeers()) > 0 {
			break
		}
		time.Sleep(50 * time.Millisecond)
	}

	if len(syncs[0].GetPeers()) == 0 {
		t.Error("no peers for syncer")
		t.Fail()
		return
	}

	// ugly hack, just to see if this fixed CI failure
	time.Sleep(3 * time.Second)
	// layer hash
	_, err1 := syncs[0].getLayerFromNeighbors(context.TODO(), types.LayerID(1))

	assert.Nil(t, err1)

	// Block
	ch := make(chan fetchRequest, 1)
	ch <- fetchRequest{ids: []types.Hash32{bl1.ID().AsHash32()}}
	output := fetchWithFactory(context.TODO(), newFetchWorker(context.TODO(), syncs[0], 1, newFetchReqFactory(blockMsg, blocksAsItems), ch, ""))

	select {
	case out := <-output:
		assert.Nil(t, out.(fetchJob).items)
	case <-time.After(timeout):
		assert.Fail(t, timeoutErrMsg)
	}

	// Tx
	ch = make(chan fetchRequest, 1)
	ch <- fetchRequest{ids: []types.Hash32{[32]byte{1}}}
	output = fetchWithFactory(context.TODO(), newFetchWorker(context.TODO(), syncs[0], 1, newFetchReqFactory(txMsg, txsAsItems), ch, ""))

	select {
	case out := <-output:
		assert.Nil(t, out.(fetchJob).items)
	case <-time.After(timeout):
		assert.Fail(t, timeoutErrMsg)
	}

	// Atx
	ch = make(chan fetchRequest, 1)
	ch <- fetchRequest{ids: []types.Hash32{[32]byte{1}}}
	output = fetchWithFactory(context.TODO(), newFetchWorker(context.TODO(), syncs[0], 1, newFetchReqFactory(atxMsg, atxsAsItems), ch, ""))

	select {
	case out := <-output:
		assert.Nil(t, out.(fetchJob).items)
	case <-time.After(timeout):
		assert.Fail(t, timeoutErrMsg)
	}

	// PoET

	output = fetchWithFactory(context.TODO(), newNeighborhoodWorker(context.TODO(), syncs[0], 1, poetReqFactory([]byte{1})))

	select {
	case out := <-output:
		assert.Nil(t, out)
	case <-time.After(timeout):
		assert.Fail(t, timeoutErrMsg)
	}

}*/

func genByte32() [32]byte {
	var x [32]byte
	rand.Read(x[:])

	return x
}

var txid1 = types.TransactionID(genByte32())
var txid2 = types.TransactionID(genByte32())
var txid3 = types.TransactionID(genByte32())

var zero = types.CalcHash32([]byte("0"))
var one = types.CalcHash32([]byte("1"))
var two = types.CalcHash32([]byte("2"))
var three = types.CalcHash32([]byte("3"))

var atx0 = types.ATXID(zero)
var atx1 = types.ATXID(one)
var atx2 = types.ATXID(two)
var atx3 = types.ATXID(three)

func Test_validateUniqueTxAtx(t *testing.T) {
	r := require.New(t)
	b := &types.Block{}

	// unique
	b.TxIDs = []types.TransactionID{txid1, txid2, txid3}
	b.ActiveSet = &[]types.ATXID{atx1, atx2, atx3}
	r.Nil(validateUniqueTxAtx(b))

	// dup txs
	b.TxIDs = []types.TransactionID{txid1, txid2, txid1}
	b.ActiveSet = &[]types.ATXID{atx1, atx2, atx3}
	r.EqualError(validateUniqueTxAtx(b), errDupTx.Error())

	// dup atxs
	b.TxIDs = []types.TransactionID{txid1, txid2, txid3}
	b.ActiveSet = &[]types.ATXID{atx1, atx2, atx1}
	r.EqualError(validateUniqueTxAtx(b), errDupAtx.Error())
}

/*
func TestSyncer_BlockSyntacticValidation(t *testing.T) {
	t.Skip()
	r := require.New(t)
	syncs, _, _ := SyncMockFactory(2, conf, "TestSyncProtocol_NilResponse", memoryDB, newMemPoetDb)
	s := syncs[0]
	s.atxDb = alwaysOkAtxDb{}
	b := &types.Block{}

	b.ATXID = atx0

	b.TxIDs = []types.TransactionID{txid1, txid2, txid1}
	_, _, err := s.blockSyntacticValidation(context.TODO(), b)
	r.EqualError(err, errNoActiveSet.Error())

	b.ActiveSet = &[]types.ATXID{}
	_, _, err = s.blockSyntacticValidation(context.TODO(), b)
	r.EqualError(err, errZeroActiveSet.Error())

	b.ActiveSet = &[]types.ATXID{atx1, atx2, atx3}
	_, _, err = s.blockSyntacticValidation(context.TODO(), b)
	r.EqualError(err, errDupTx.Error())

	b.ActiveSet = &[]types.ATXID{atx1}

	b.ATXID = *types.EmptyATXID
	_, _, err = s.blockSyntacticValidation(context.TODO(), b)
	r.EqualError(err, errInvalidATXID.Error())

	b.ATXID = goldenATXID
	_, _, err = s.blockSyntacticValidation(context.TODO(), b)
	r.EqualError(err, errInvalidATXID.Error())
}

func TestSyncer_BlockSyntacticValidation_syncRefBlock(t *testing.T) {
	r := require.New(t)
	syncs, _, _ := SyncMockFactory(2, conf, "BlockSyntacticValidation_syncRefBlock", memoryDB, newMemPoetDb)
	atxpool := activation.NewAtxMemPool()
	s := syncs[0]
	s.atxDb = atxpool
	a := atx("")
	atxpool.Put(a)
	b := &types.Block{}
	b.TxIDs = []types.TransactionID{}
	block1 := types.NewExistingBlock(1, []byte(rand.String(8)), nil)
	block1.ActiveSet = &[]types.ATXID{a.ID()}
	block1.ATXID = a.ID()
	block1.Initialize()
	block1ID := block1.ID()
	b.RefBlock = &block1ID
	b.ATXID = a.ID()
	_, _, err := s.blockSyntacticValidation(context.TODO(), b)
	r.Equal(err, fmt.Errorf("failed to fetch ref block %v", *b.RefBlock))

	tries := 5
	for len(syncs[1].net.GetPeers()) == 0 {
		time.Sleep(1 * time.Second)
		tries--
		if tries == 0 {
			r.Fail("peers did not connect to network")
			break
		}
	}
	err = syncs[1].AddBlock(block1)
	r.NoError(err)
	_, _, err = s.blockSyntacticValidation(context.TODO(), b)
	r.NoError(err)
}

func TestSyncer_fetchBlock(t *testing.T) {
	r := require.New(t)
	atxPool := activation.NewAtxMemPool()
	syncs, _, _ := SyncMockFactory(2, conf, "fetchBlock", memoryDB, newMemPoetDb)
	s := syncs[0]
	s.atxDb = atxPool
	atx := atx("")
	atxPool.Put(atx)
	block1 := types.NewExistingBlock(1, []byte(rand.String(8)), nil)
	block1.ActiveSet = &[]types.ATXID{atx.ID()}
	block1.ATXID = atx.ID()
	block1.Initialize()
	block1ID := block1.ID()
	res := s.fetchBlock(context.TODO(), block1ID)
	r.False(res)

	tries := 5
	for len(s.net.GetPeers()) == 0 {
		time.Sleep(1 * time.Second)
		tries--
		if tries == 0 {
			r.Fail("peers did not connect to network")
			break
		}
	}
	err := syncs[1].AddBlock(block1)
	r.NoError(err)
	res = s.fetchBlock(context.TODO(), block1ID)
	r.True(res)

}

func TestSyncer_AtxSetID(t *testing.T) {
	a := atx("")
	bbytes, _ := types.InterfaceToBytes(*a)
	var b types.ActivationTx
	types.BytesToInterface(bbytes, &b)
	t.Log(fmt.Sprintf("%+v\n", *a))
	t.Log("---------------------")
	t.Log(fmt.Sprintf("%+v\n", b))
	t.Log("---------------------")
	assert.Equal(t, b.Nipst, a.Nipst)
	assert.Equal(t, b.Commitment, a.Commitment)

	assert.Equal(t, b.ActivationTxHeader.NodeID, a.ActivationTxHeader.NodeID)
	assert.Equal(t, b.ActivationTxHeader.PrevATXID, a.ActivationTxHeader.PrevATXID)
	assert.Equal(t, b.ActivationTxHeader.Coinbase, a.ActivationTxHeader.Coinbase)
	assert.Equal(t, b.ActivationTxHeader.CommitmentMerkleRoot, a.ActivationTxHeader.CommitmentMerkleRoot)
	assert.Equal(t, b.ActivationTxHeader.NIPSTChallenge, a.ActivationTxHeader.NIPSTChallenge)
	b.CalcAndSetID()
	assert.Equal(t, a.ShortString(), b.ShortString())
}*/

func TestSyncer_Await(t *testing.T) {
	r := require.New(t)

	syncs, _, clock := SyncMockFactory(2, conf, t.Name(), memoryDB, newMockPoetDb)
	defer clock.Close()
	syncer := syncs[0]
	defer syncer.Close()
	err := syncer.AddBlockWithTxs(types.NewExistingBlock(1, []byte(rand.String(8)), nil))
	r.NoError(err)
	lv := &mockLayerValidator{0, 0, 0, nil, nil}
	syncer.Mesh.Validator = lv
	syncer.ticker = &mockClock{Layer: 1}
	syncer.SetLatestLayer(1)

	ch := syncer.Await()
	r.False(closed(ch))

	//run sync
	syncer.synchronise(context.TODO())

	r.True(closed(ch))
}

func TestSyncer_Await_LowLevel(t *testing.T) {
	r := require.New(t)

	syncer := &Syncer{
		gossipSynced: pending,
		awaitCh:      make(chan struct{}),
		Log:          log.NewDefault(""),
	}

	ch := syncer.Await()
	r.False(closed(ch))

	// pending -> inProgress keeps the channel open
	syncer.setGossipBufferingStatus(inProgress)
	r.False(closed(ch))

	// inProgress -> inProgress has no effect
	syncer.setGossipBufferingStatus(inProgress)
	r.False(closed(ch))

	// inProgress -> done closes the channel
	syncer.setGossipBufferingStatus(done)
	r.True(closed(ch))

	// done -> done has no effect
	syncer.setGossipBufferingStatus(done)
	r.True(closed(ch))

	// done -> pending...
	syncer.setGossipBufferingStatus(pending)
	// ...the channel from the previous call to `Await()` should still be closed...
	r.True(closed(ch))
	// ...but a new call to `Await()` should provide a new, open channel
	newCh := syncer.Await()
	r.False(closed(newCh))

	// pending -> done should close the new channel
	syncer.setGossipBufferingStatus(done)
	r.True(closed(newCh))
}

func closed(ch chan struct{}) bool {
	select {
	case <-ch:
		return true
	default:
		return false
	}
}<|MERGE_RESOLUTION|>--- conflicted
+++ resolved
@@ -1176,13 +1176,8 @@
 	assert.True(t, len(l.Blocks()) == 2)
 
 	syncObj3.handleNotSynced(context.TODO(), 2)
-<<<<<<< HEAD
 	assert.NoError(t, syncObj3.getAndValidateLayer(context.TODO(), 2))
-	l, err := syncObj3.GetLayer(2)
-=======
-	assert.NoError(t, syncObj3.getAndValidateLayer(2))
 	l, err = syncObj3.GetLayer(2)
->>>>>>> e36cb051
 	assert.NoError(t, err)
 	assert.True(t, len(l.Blocks()) == 0)
 }
