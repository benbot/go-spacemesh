--- conflicted
+++ resolved
@@ -347,18 +347,12 @@
 	// we have all the data of the prev layers so we can simply validate
 	if s.weaklySynced(curr) {
 		s.handleWeaklySynced()
-<<<<<<< HEAD
-		err := s.syncEpochActivations(curr.GetEpoch())
-		if err != nil && !curr.GetEpoch().IsGenesis() {
-			s.With().Error("cannot fetch epoch atxs ", curr, curr.GetEpoch(), log.Err(err))
-=======
 		if err := s.syncEpochActivations(curr.GetEpoch()); err != nil {
 			if curr.GetEpoch().IsGenesis() {
 				s.With().Info("cannot fetch epoch atxs (expected during genesis)", curr, log.Err(err))
 			} else {
 				s.With().Error("cannot fetch epoch atxs", curr, log.Err(err))
 			}
->>>>>>> cefb7915
 		}
 	} else {
 		s.handleNotSynced(s.ProcessedLayer() + 1)
@@ -500,18 +494,12 @@
 	}
 	lastLayerOfEpoch := (currentSyncLayer.GetEpoch() + 1).FirstLayer() - 1
 	if currentSyncLayer == lastLayerOfEpoch {
-<<<<<<< HEAD
-		err := s.syncEpochActivations(currentSyncLayer.GetEpoch())
-		if err != nil && !currentSyncLayer.GetEpoch().IsGenesis() {
-			s.With().Error("cannot fetch epoch atxs ", currentSyncLayer, currentSyncLayer.GetEpoch(), log.Err(err))
-=======
 		if err := s.syncEpochActivations(currentSyncLayer.GetEpoch()); err != nil {
 			if currentSyncLayer.GetEpoch().IsGenesis() {
 				s.With().Info("cannot fetch epoch atxs (expected during genesis)", currentSyncLayer, log.Err(err))
 			} else {
 				s.With().Error("cannot fetch epoch atxs", currentSyncLayer, log.Err(err))
 			}
->>>>>>> cefb7915
 		}
 	}
 }
@@ -629,15 +617,11 @@
 		return err
 	}
 
-<<<<<<< HEAD
-	s.Info("fetched %v atxs for epoch %v: %x", len(atxIds), epoch, atxIds)
-=======
 	s.With().Info("fetched atxs for epoch", epoch, log.Int("count", len(atxIds)))
 	s.With().Debug("fetched atxs for epoch",
 		epoch,
 		log.Int("count", len(atxIds)),
 		log.String("atxs", fmt.Sprint(atxIds)))
->>>>>>> cefb7915
 
 	_, err = s.atxQueue.HandleAtxs(atxIds)
 
