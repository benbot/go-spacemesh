--- conflicted
+++ resolved
@@ -183,12 +183,7 @@
 }
 
 // NewActivationTx returns a new activation transaction. The ATXID is calculated and cached.
-<<<<<<< HEAD
 func NewActivationTx(nipstChallenge NIPSTChallenge, coinbase Address, nipst *NIPST, space uint64, commitment *PostProof) *ActivationTx {
-
-=======
-func NewActivationTx(nipstChallenge NIPSTChallenge, coinbase Address, nipst *NIPST, commitment *PostProof) *ActivationTx {
->>>>>>> cefb7915
 	atx := &ActivationTx{
 		InnerActivationTx: &InnerActivationTx{
 			ActivationTxHeader: &ActivationTxHeader{
